from datetime import datetime

from sqlalchemy import Boolean, Column, DateTime, Float, Integer, String, create_engine
from sqlalchemy.ext.declarative import declarative_base
from sqlalchemy.orm.scoping import scoped_session
from sqlalchemy.orm.session import sessionmaker

from sqlalchemy.types import Enum

import exchange


_db_handle = None
_session = None
_conf = {}


<<<<<<< HEAD
Base = declarative_base()


def init(config: dict) -> None:
    """
    Initializes this module with the given config,
    registers all known command handlers
    and starts polling for message updates
    :param config: config to use
    :return: None
    """
    global _db_handle, _session
    _conf.update(config)
    if _conf.get('dry_run', False):
        _db_handle = 'sqlite:///tradesv2.dry_run.sqlite'
    else:
        _db_handle = 'sqlite:///tradesv2.sqlite'

    engine = create_engine(_db_handle, echo=False)
    _session = scoped_session(sessionmaker(bind=engine, autoflush=True, autocommit=True))
    Trade.session = _session
    Trade.query = _session.query_property()
    Base.metadata.create_all(engine)


def get_session():
    return _session


class Trade(Base):
    __tablename__ = 'trades'
=======
engine = create_engine(db_handle, echo=False)
session = scoped_session(sessionmaker(bind=engine, autoflush=True, autocommit=True))
Session = session()
Base = declarative_base()

class Trade(Base):
    __tablename__ = 'trades'
    query = session.query_property()
>>>>>>> aea5331d

    id = Column(Integer, primary_key=True)
    exchange = Column(Enum(exchange.Exchange), nullable=False)
    pair = Column(String, nullable=False)
    is_open = Column(Boolean, nullable=False, default=True)
    open_rate = Column(Float, nullable=False)
    close_rate = Column(Float)
    close_profit = Column(Float)
    btc_amount = Column(Float, nullable=False)
    amount = Column(Float, nullable=False)
    open_date = Column(DateTime, nullable=False, default=datetime.utcnow)
    close_date = Column(DateTime)
    open_order_id = Column(String)

    def __repr__(self):
        return 'Trade(id={}, pair={}, amount={}, open_rate={}, open_since={})'.format(
            self.id,
            self.pair,
            self.amount,
            self.open_rate,
            'closed' if not self.is_open else round((datetime.utcnow() - self.open_date).total_seconds() / 60, 2)
        )

    def exec_sell_order(self, rate: float, amount: float) -> float:
        """
        Executes a sell for the given trade and updated the entity.
        :param rate: rate to sell for
        :param amount: amount to sell
        :return: current profit as percentage
        """
        profit = 100 * ((rate - self.open_rate) / self.open_rate)

        # Execute sell and update trade record
        order_id = exchange.sell(str(self.pair), rate, amount)
        self.close_rate = rate
        self.close_profit = profit
        self.close_date = datetime.utcnow()
        self.open_order_id = order_id
        return profit
<|MERGE_RESOLUTION|>--- conflicted
+++ resolved
@@ -15,7 +15,6 @@
 _conf = {}
 
 
-<<<<<<< HEAD
 Base = declarative_base()
 
 
@@ -36,7 +35,7 @@
 
     engine = create_engine(_db_handle, echo=False)
     _session = scoped_session(sessionmaker(bind=engine, autoflush=True, autocommit=True))
-    Trade.session = _session
+    Trade.session = _session()
     Trade.query = _session.query_property()
     Base.metadata.create_all(engine)
 
@@ -47,16 +46,6 @@
 
 class Trade(Base):
     __tablename__ = 'trades'
-=======
-engine = create_engine(db_handle, echo=False)
-session = scoped_session(sessionmaker(bind=engine, autoflush=True, autocommit=True))
-Session = session()
-Base = declarative_base()
-
-class Trade(Base):
-    __tablename__ = 'trades'
-    query = session.query_property()
->>>>>>> aea5331d
 
     id = Column(Integer, primary_key=True)
     exchange = Column(Enum(exchange.Exchange), nullable=False)
