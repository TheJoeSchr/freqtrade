--- conflicted
+++ resolved
@@ -299,11 +299,7 @@
                                   limit_buy_order, fee) -> None:
     patch_RPCManager(mocker)
     patch_exchange(mocker)
-<<<<<<< HEAD
-    default_conf['stake_amount'] = 0.0098751
-=======
     default_conf['stake_amount'] = 0.00098751
->>>>>>> bcec070a
     default_conf['max_open_trades'] = 2
     mocker.patch.multiple(
         'freqtrade.exchange.Exchange',
@@ -317,31 +313,19 @@
     trade = Trade.query.first()
 
     assert trade is not None
-<<<<<<< HEAD
-    assert trade.stake_amount == 0.0098751
-=======
-    assert trade.stake_amount == 0.00098751
->>>>>>> bcec070a
-    assert trade.is_open
-    assert trade.open_date is not None
-
-    freqtrade.create_trades()
-    trade = Trade.query.order_by(Trade.id.desc()).first()
-
-    assert trade is not None
-<<<<<<< HEAD
-    assert trade.stake_amount == 0.0098751
-    assert trade.is_open
-    assert trade.open_date is not None
-
-    assert Trade.total_open_trades_stakes() == 1.97502e-02
-=======
     assert trade.stake_amount == 0.00098751
     assert trade.is_open
     assert trade.open_date is not None
 
+    freqtrade.create_trades()
+    trade = Trade.query.order_by(Trade.id.desc()).first()
+
+    assert trade is not None
+    assert trade.stake_amount == 0.00098751
+    assert trade.is_open
+    assert trade.open_date is not None
+
     assert Trade.total_open_trades_stakes() == 1.97502e-03
->>>>>>> bcec070a
 
 
 def test_get_min_pair_stake_amount(mocker, default_conf) -> None:
