--- conflicted
+++ resolved
@@ -712,14 +712,14 @@
     (True, 'spot', 'binance', None, None),
     (False, 'spot', 'gateio', None, None),
     (True, 'spot', 'gateio', None, None),
-    (False, 'spot', 'okex', None, None),
-    (True, 'spot', 'okex', None, None),
+    (False, 'spot', 'okx', None, None),
+    (True, 'spot', 'okx', None, None),
     (True, 'futures', 'binance', 'isolated', 11.89108910891089),
     (False, 'futures', 'binance', 'isolated', 8.070707070707071),
     (True, 'futures', 'gateio', 'isolated', 11.87413417771621),
     (False, 'futures', 'gateio', 'isolated', 8.085708510208207),
-    # (True, 'futures', 'okex', 'isolated', 11.87413417771621),
-    # (False, 'futures', 'okex', 'isolated', 8.085708510208207),
+    # (True, 'futures', 'okx', 'isolated', 11.87413417771621),
+    # (False, 'futures', 'okx', 'isolated', 8.085708510208207),
 ])
 def test_execute_entry(mocker, default_conf_usdt, fee, limit_order,
                        limit_order_open, is_short, trading_mode,
@@ -735,11 +735,11 @@
         ((wb + cum_b) - (side_1 * position * ep1)) / ((position * mmr_b) - (side_1 * position))
         ((2 + 0.01) - (1 * 1 * 10)) / ((1 * 0.01) - (1 * 1)) = 8.070707070707071
 
-    exchange_name = gateio/okex, is_short = true
+    exchange_name = gateio/okx, is_short = true
         (open_rate + (wallet_balance / position)) / (1 + (mm_ratio + taker_fee_rate))
         (10 + (2 / 1)) / (1 + (0.01 + 0.0006)) = 11.87413417771621
 
-    exchange_name = gateio/okex, is_short = false
+    exchange_name = gateio/okx, is_short = false
         (open_rate - (wallet_balance / position)) / (1 - (mm_ratio + taker_fee_rate))
         (10 - (2 / 1)) / (1 - (0.01 + 0.0006)) = 8.085708510208207
     """
@@ -791,7 +791,7 @@
     call_args = enter_mm.call_args_list[0][1]
     assert call_args['pair'] == pair
     assert call_args['rate'] == bid
-    assert pytest.approx(call_args['amount'], round(stake_amount / bid * leverage, 8))
+    assert pytest.approx(call_args['amount']) == round(stake_amount / bid * leverage, 8)
     enter_rate_mock.reset_mock()
 
     # Should create an open trade with an open order id
@@ -813,7 +813,7 @@
     call_args = enter_mm.call_args_list[1][1]
     assert call_args['pair'] == pair
     assert call_args['rate'] == fix_price
-    assert pytest.approx(call_args['amount'], round(stake_amount / fix_price * leverage, 8))
+    assert pytest.approx(call_args['amount']) == round(stake_amount / fix_price * leverage, 8)
 
     # In case of closed order
     order['status'] = 'closed'
@@ -2268,6 +2268,7 @@
     )
     freqtrade = FreqtradeBot(default_conf_usdt)
     open_trade.is_short = is_short
+    open_trade.orders[0].side = 'sell' if is_short else 'buy'
     Trade.query.session.add(open_trade)
 
     # Ensure default is to return empty (so not mocked yet)
@@ -2323,12 +2324,8 @@
 ) -> None:
     old_order = limit_sell_order_old if is_short else limit_buy_order_old
     rpc_mock = patch_RPCManager(mocker)
-<<<<<<< HEAD
+    old_order['id'] = open_trade.open_order_id
     limit_buy_cancel = deepcopy(old_order)
-=======
-    limit_buy_order_old['id'] = open_trade.open_order_id
-    limit_buy_cancel = deepcopy(limit_buy_order_old)
->>>>>>> 6a591038
     limit_buy_cancel['status'] = 'canceled'
     cancel_order_mock = MagicMock(return_value=limit_buy_cancel)
     patch_exchange(mocker)
@@ -2430,7 +2427,7 @@
     is_short, open_trade_usdt, caplog
 ) -> None:
     default_conf_usdt["unfilledtimeout"] = {"buy": 1440, "sell": 1440, "exit_timeout_count": 1}
-    limit_sell_order_old['id'] = open_trade.open_order_id
+    limit_sell_order_old['id'] = open_trade_usdt.open_order_id
 
     rpc_mock = patch_RPCManager(mocker)
     cancel_order_mock = MagicMock()
@@ -2480,11 +2477,7 @@
 
     # 2nd canceled trade - Fail execute sell
     caplog.clear()
-<<<<<<< HEAD
-    open_trade_usdt.open_order_id = 'order_id_2'
-=======
-    open_trade.open_order_id = limit_sell_order_old['id']
->>>>>>> 6a591038
+    open_trade_usdt.open_order_id = limit_sell_order_old['id']
     mocker.patch('freqtrade.persistence.Trade.get_exit_order_count', return_value=1)
     mocker.patch('freqtrade.freqtradebot.FreqtradeBot.execute_trade_exit',
                  side_effect=DependencyException)
@@ -2495,11 +2488,7 @@
     caplog.clear()
 
     # 2nd canceled trade ...
-<<<<<<< HEAD
-    open_trade_usdt.open_order_id = 'order_id_2'
-=======
-    open_trade.open_order_id = limit_sell_order_old['id']
->>>>>>> 6a591038
+    open_trade_usdt.open_order_id = limit_sell_order_old['id']
     freqtrade.check_handle_timedout()
     assert log_has_re('Emergencyselling trade.*', caplog)
     assert et_mock.call_count == 1
@@ -2512,7 +2501,7 @@
 ) -> None:
     rpc_mock = patch_RPCManager(mocker)
     cancel_order_mock = MagicMock()
-    limit_sell_order_old['id'] = open_trade.open_order_id
+    limit_sell_order_old['id'] = open_trade_usdt.open_order_id
     patch_exchange(mocker)
     mocker.patch.multiple(
         'freqtrade.exchange.Exchange',
@@ -4825,8 +4814,8 @@
         (True, 'spot', 'binance', '', 5.0,  10.0, 1.0, None),
         (False, 'spot', 'gateio', '', 5.0,  10.0, 1.0, None),
         (True, 'spot', 'gateio', '', 5.0,  10.0, 1.0, None),
-        (False, 'spot', 'okex', '', 5.0,  10.0, 1.0, None),
-        (True, 'spot', 'okex', '', 5.0,  10.0, 1.0, None),
+        (False, 'spot', 'okx', '', 5.0,  10.0, 1.0, None),
+        (True, 'spot', 'okx', '', 5.0,  10.0, 1.0, None),
         # Binance, short
         (True, 'futures', 'binance', 'isolated', 5.0, 10.0, 1.0, 11.89108910891089),
         (True, 'futures', 'binance', 'isolated', 3.0, 10.0, 1.0, 13.211221122079207),
@@ -4837,16 +4826,16 @@
         (False, 'futures', 'binance', 'isolated', 5, 8, 1.0, 6.454545454545454),
         (False, 'futures', 'binance', 'isolated', 3, 10, 1.0, 6.717171717171718),
         (False, 'futures', 'binance', 'isolated', 5, 10, 0.6, 7.39057239057239),
-        # Gateio/okex, short
+        # Gateio/okx, short
         (True, 'futures', 'gateio', 'isolated', 5, 10, 1.0, 11.87413417771621),
         (True, 'futures', 'gateio', 'isolated', 5, 10, 2.0, 11.87413417771621),
         (True, 'futures', 'gateio', 'isolated', 3, 10, 1.0, 13.476180850346978),
         (True, 'futures', 'gateio', 'isolated', 5, 8, 1.0, 9.499307342172967),
-        # Gateio/okex, long
+        # Gateio/okx, long
         (False, 'futures', 'gateio', 'isolated', 5.0, 10.0, 1.0, 8.085708510208207),
         (False, 'futures', 'gateio', 'isolated', 3.0, 10.0, 1.0, 6.738090425173506),
-        # (True, 'futures', 'okex', 'isolated', 11.87413417771621),
-        # (False, 'futures', 'okex', 'isolated', 8.085708510208207),
+        # (True, 'futures', 'okx', 'isolated', 11.87413417771621),
+        # (False, 'futures', 'okx', 'isolated', 8.085708510208207),
     ]
 )
 def test_leverage_prep(
@@ -4891,7 +4880,7 @@
     leverage = 5, open_rate = 10, amount = 0.6
         ((1.6 + 0.01) - (1 * 0.6 * 10)) / ((0.6 * 0.01) - (1 * 0.6)) = 7.39057239057239
 
-    Gateio/Okex, Short
+    Gateio/Okx, Short
     leverage = 5, open_rate = 10, amount = 1.0
         (open_rate + (wallet_balance / position)) / (1 + (mm_ratio + taker_fee_rate))
         (10 + (2 / 1.0)) / (1 + (0.01 + 0.0006)) = 11.87413417771621
@@ -4902,7 +4891,7 @@
     leverage = 5, open_rate = 8, amount = 1.0
         (8 + (1.6 / 1.0)) / (1 + (0.01 + 0.0006)) = 9.499307342172967
 
-    Gateio/Okex, Long
+    Gateio/Okx, Long
     leverage = 5, open_rate = 10, amount = 1.0
         (open_rate - (wallet_balance / position)) / (1 - (mm_ratio + taker_fee_rate))
         (10 - (2 / 1)) / (1 - (0.01 + 0.0006)) = 8.085708510208207
