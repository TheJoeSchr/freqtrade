--- conflicted
+++ resolved
@@ -4,18 +4,14 @@
 import logging
 import time
 from copy import deepcopy
-from math import floor, isclose
+from math import isclose
 from unittest.mock import ANY, MagicMock, PropertyMock
 
 import arrow
 import pytest
 
 from freqtrade.constants import CANCEL_REASON, MATH_CLOSE_PREC, UNLIMITED_STAKE_AMOUNT
-<<<<<<< HEAD
-from freqtrade.enums import RPCMessageType, RunMode, SellType, SignalDirection, State
-=======
-from freqtrade.enums import RPCMessageType, RunMode, SellType, State, TradingMode
->>>>>>> bd488cc0
+from freqtrade.enums import RPCMessageType, RunMode, SellType, SignalDirection, State, TradingMode
 from freqtrade.exceptions import (DependencyException, ExchangeError, InsufficientFundsError,
                                   InvalidOrderException, OperationalException, PricingError,
                                   TemporaryError)
@@ -2836,16 +2832,22 @@
     )
     # Prevented sell ...
     # TODO-lev: side="buy"
-    freqtrade.execute_trade_exit(trade=trade, limit=ticker_usdt_sell_up()['ask' if is_short else 'bid'],
-                                 sell_reason=SellCheckTuple(sell_type=SellType.ROI))
+    freqtrade.execute_trade_exit(
+        trade=trade,
+        limit=ticker_usdt_sell_up()['ask' if is_short else 'bid'],
+        sell_reason=SellCheckTuple(sell_type=SellType.ROI)
+    )
     assert rpc_mock.call_count == 0
     assert freqtrade.strategy.confirm_trade_exit.call_count == 1
 
     # Repatch with true
     freqtrade.strategy.confirm_trade_exit = MagicMock(return_value=True)
     # TODO-lev: side="buy"
-    freqtrade.execute_trade_exit(trade=trade, limit=ticker_usdt_sell_up()['ask' if is_short else 'bid'],
-                                 sell_reason=SellCheckTuple(sell_type=SellType.ROI))
+    freqtrade.execute_trade_exit(
+        trade=trade,
+        limit=ticker_usdt_sell_up()['ask' if is_short else 'bid'],
+        sell_reason=SellCheckTuple(sell_type=SellType.ROI)
+    )
     assert freqtrade.strategy.confirm_trade_exit.call_count == 1
 
     assert rpc_mock.call_count == 1
@@ -4628,11 +4630,11 @@
     assert valid_price_at_min_alwd < proposed_price
 
 
-<<<<<<< HEAD
 def test_leverage_prep():
     # TODO-lev
     return
-=======
+
+
 @pytest.mark.parametrize('trading_mode,calls,t1,t2', [
     (TradingMode.SPOT, 0, "2021-09-01 00:00:00", "2021-09-01 08:00:00"),
     (TradingMode.MARGIN, 0, "2021-09-01 00:00:00", "2021-09-01 08:00:00"),
@@ -4663,5 +4665,4 @@
     # Check schedule jobs in debugging with freqtrade._schedule.jobs
     freqtrade._schedule.run_pending()
 
-    assert freqtrade.update_funding_fees.call_count == calls
->>>>>>> bd488cc0
+    assert freqtrade.update_funding_fees.call_count == calls