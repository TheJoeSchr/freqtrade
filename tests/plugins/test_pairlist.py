--- conflicted
+++ resolved
@@ -491,19 +491,11 @@
     ohlcv_history_high_vola.loc[ohlcv_history_high_vola.index == 1, 'close'] = 0.00090
 
     ohlcv_data = {
-<<<<<<< HEAD
         ('ETH/BTC', '1d', CandleType.SPOT): ohlcv_history,
         ('TKN/BTC', '1d', CandleType.SPOT): ohlcv_history,
-        ('LTC/BTC', '1d', CandleType.SPOT): ohlcv_history.append(ohlcv_history),
+        ('LTC/BTC', '1d', CandleType.SPOT): pd.concat([ohlcv_history, ohlcv_history]),
         ('XRP/BTC', '1d', CandleType.SPOT): ohlcv_history,
         ('HOT/BTC', '1d', CandleType.SPOT): ohlcv_history_high_vola,
-=======
-        ('ETH/BTC', '1d'): ohlcv_history,
-        ('TKN/BTC', '1d'): ohlcv_history,
-        ('LTC/BTC', '1d'): pd.concat([ohlcv_history, ohlcv_history]),
-        ('XRP/BTC', '1d'): ohlcv_history,
-        ('HOT/BTC', '1d'): ohlcv_history_high_vola,
->>>>>>> 6a591038
     }
 
     mocker.patch('freqtrade.exchange.Exchange.exchange_has', MagicMock(return_value=True))
@@ -737,11 +729,7 @@
     assert pm.whitelist == ['ETH/USDT', 'XRP/USDT', 'NEO/USDT', 'TKN/USDT']
 
     with time_machine.travel("2021-09-01 05:00:00 +00:00") as t:
-<<<<<<< HEAD
-        create_mock_trades(fee, False)
-=======
         create_mock_trades_usdt(fee)
->>>>>>> 6a591038
         pm.refresh_pairlist()
         assert pm.whitelist == ['XRP/USDT']
         assert log_has_re(r'Removing pair .* since .* is below .*', caplog)
