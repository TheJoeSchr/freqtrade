import platform
import shutil
from pathlib import Path
from unittest.mock import MagicMock

import pytest

from freqtrade.configuration import TimeRange
from freqtrade.data.dataprovider import DataProvider
from freqtrade.enums import RunMode
from freqtrade.freqai.data_kitchen import FreqaiDataKitchen
from freqtrade.freqai.utils import download_all_data_for_training, get_required_data_timerange
from freqtrade.optimize.backtesting import Backtesting
from freqtrade.persistence import Trade
from freqtrade.plugins.pairlistmanager import PairListManager
from tests.conftest import create_mock_trades, get_patched_exchange, log_has_re
from tests.freqai.conftest import get_patched_freqai_strategy, make_rl_config


def is_arm() -> bool:
    machine = platform.machine()
    return "arm" in machine or "aarch64" in machine


def is_mac() -> bool:
    machine = platform.system()
    return "Darwin" in machine


@pytest.mark.parametrize('model, pca, dbscan, float32', [
    ('LightGBMRegressor', True, False, True),
    ('XGBoostRegressor', False, True, False),
    ('XGBoostRFRegressor', False, False, False),
    ('CatboostRegressor', False, False, False),
    ('ReinforcementLearner', False, True, False),
    ('ReinforcementLearner_multiproc', False, False, False),
    ('ReinforcementLearner_test_4ac', False, False, False)
    ])
def test_extract_data_and_train_model_Standard(mocker, freqai_conf, model, pca, dbscan, float32):
    if is_arm() and model == 'CatboostRegressor':
        pytest.skip("CatBoost is not supported on ARM")

    if is_mac() and 'Reinforcement' in model:
        pytest.skip("Reinforcement learning module not available on intel based Mac OS")

    model_save_ext = 'joblib'
    freqai_conf.update({"freqaimodel": model})
    freqai_conf.update({"timerange": "20180110-20180130"})
    freqai_conf.update({"strategy": "freqai_test_strat"})
    freqai_conf['freqai']['feature_parameters'].update({"principal_component_analysis": pca})
    freqai_conf['freqai']['feature_parameters'].update({"use_DBSCAN_to_remove_outliers": dbscan})
    freqai_conf.update({"reduce_df_footprint": float32})

    if 'ReinforcementLearner' in model:
        model_save_ext = 'zip'
        freqai_conf = make_rl_config(freqai_conf)
        # test the RL guardrails
        freqai_conf['freqai']['feature_parameters'].update({"use_SVM_to_remove_outliers": True})
        freqai_conf['freqai']['data_split_parameters'].update({'shuffle': True})

    if 'test_4ac' in model:
        freqai_conf["freqaimodel_path"] = str(Path(__file__).parents[1] / "freqai" / "test_models")

    if 'ReinforcementLearner' in model:
        model_save_ext = 'zip'
        freqai_conf = make_rl_config(freqai_conf)
        # test the RL guardrails
        freqai_conf['freqai']['feature_parameters'].update({"use_SVM_to_remove_outliers": True})
        freqai_conf['freqai']['data_split_parameters'].update({'shuffle': True})

    if 'test_4ac' in model:
        freqai_conf["freqaimodel_path"] = str(Path(__file__).parents[1] / "freqai" / "test_models")

    strategy = get_patched_freqai_strategy(mocker, freqai_conf)
    exchange = get_patched_exchange(mocker, freqai_conf)
    strategy.dp = DataProvider(freqai_conf, exchange)
    strategy.freqai_info = freqai_conf.get("freqai", {})
    freqai = strategy.freqai
    freqai.live = True
    freqai.dk = FreqaiDataKitchen(freqai_conf)
    freqai.dk.set_paths('ADA/BTC', 10000)
    timerange = TimeRange.parse_timerange("20180110-20180130")
    freqai.dd.load_all_pair_histories(timerange, freqai.dk)

    freqai.dd.pair_dict = MagicMock()

    data_load_timerange = TimeRange.parse_timerange("20180125-20180130")
    new_timerange = TimeRange.parse_timerange("20180127-20180130")
    freqai.dk.set_paths('ADA/BTC', None)

    freqai.train_timer("start", "ADA/BTC")
    freqai.extract_data_and_train_model(
        new_timerange, "ADA/BTC", strategy, freqai.dk, data_load_timerange)
    freqai.train_timer("stop", "ADA/BTC")
    freqai.dd.save_metric_tracker_to_disk()
    freqai.dd.save_drawer_to_disk()

    assert Path(freqai.dk.full_path / "metric_tracker.json").is_file()
    assert Path(freqai.dk.full_path / "pair_dictionary.json").is_file()
    assert Path(freqai.dk.data_path /
                f"{freqai.dk.model_filename}_model.{model_save_ext}").is_file()
    assert Path(freqai.dk.data_path / f"{freqai.dk.model_filename}_metadata.json").is_file()
    assert Path(freqai.dk.data_path / f"{freqai.dk.model_filename}_trained_df.pkl").is_file()

    shutil.rmtree(Path(freqai.dk.full_path))


@pytest.mark.parametrize('model, strat', [
    ('LightGBMRegressorMultiTarget', "freqai_test_multimodel_strat"),
    ('XGBoostRegressorMultiTarget', "freqai_test_multimodel_strat"),
    ('CatboostRegressorMultiTarget', "freqai_test_multimodel_strat"),
    ('LightGBMClassifierMultiTarget', "freqai_test_multimodel_classifier_strat"),
    ('CatboostClassifierMultiTarget', "freqai_test_multimodel_classifier_strat")
    ])
def test_extract_data_and_train_model_MultiTargets(mocker, freqai_conf, model, strat):
    if is_arm() and 'Catboost' in model:
        pytest.skip("CatBoost is not supported on ARM")

    freqai_conf.update({"timerange": "20180110-20180130"})
    freqai_conf.update({"strategy": strat})
    freqai_conf.update({"freqaimodel": model})
    strategy = get_patched_freqai_strategy(mocker, freqai_conf)
    exchange = get_patched_exchange(mocker, freqai_conf)
    strategy.dp = DataProvider(freqai_conf, exchange)
    strategy.freqai_info = freqai_conf.get("freqai", {})
    freqai = strategy.freqai
    freqai.live = True
    freqai.dk = FreqaiDataKitchen(freqai_conf)
    timerange = TimeRange.parse_timerange("20180110-20180130")
    freqai.dd.load_all_pair_histories(timerange, freqai.dk)

    freqai.dd.pair_dict = MagicMock()

    data_load_timerange = TimeRange.parse_timerange("20180110-20180130")
    new_timerange = TimeRange.parse_timerange("20180120-20180130")
    freqai.dk.set_paths('ADA/BTC', None)

    freqai.extract_data_and_train_model(
        new_timerange, "ADA/BTC", strategy, freqai.dk, data_load_timerange)

    assert len(freqai.dk.label_list) == 2
    assert Path(freqai.dk.data_path / f"{freqai.dk.model_filename}_model.joblib").is_file()
    assert Path(freqai.dk.data_path / f"{freqai.dk.model_filename}_metadata.json").is_file()
    assert Path(freqai.dk.data_path / f"{freqai.dk.model_filename}_trained_df.pkl").is_file()
    assert Path(freqai.dk.data_path / f"{freqai.dk.model_filename}_svm_model.joblib").is_file()
    assert len(freqai.dk.data['training_features_list']) == 14

    shutil.rmtree(Path(freqai.dk.full_path))


@pytest.mark.parametrize('model', [
    'LightGBMClassifier',
    'CatboostClassifier',
    'XGBoostClassifier',
    'XGBoostRFClassifier',
    ])
def test_extract_data_and_train_model_Classifiers(mocker, freqai_conf, model):
    if is_arm() and model == 'CatboostClassifier':
        pytest.skip("CatBoost is not supported on ARM")

    freqai_conf.update({"freqaimodel": model})
    freqai_conf.update({"strategy": "freqai_test_classifier"})
    freqai_conf.update({"timerange": "20180110-20180130"})
    strategy = get_patched_freqai_strategy(mocker, freqai_conf)
    exchange = get_patched_exchange(mocker, freqai_conf)
    strategy.dp = DataProvider(freqai_conf, exchange)

    strategy.freqai_info = freqai_conf.get("freqai", {})
    freqai = strategy.freqai
    freqai.live = True
    freqai.dk = FreqaiDataKitchen(freqai_conf)
    timerange = TimeRange.parse_timerange("20180110-20180130")
    freqai.dd.load_all_pair_histories(timerange, freqai.dk)

    freqai.dd.pair_dict = MagicMock()

    data_load_timerange = TimeRange.parse_timerange("20180110-20180130")
    new_timerange = TimeRange.parse_timerange("20180120-20180130")
    freqai.dk.set_paths('ADA/BTC', None)

    freqai.extract_data_and_train_model(new_timerange, "ADA/BTC",
                                        strategy, freqai.dk, data_load_timerange)

    assert Path(freqai.dk.data_path / f"{freqai.dk.model_filename}_model.joblib").exists()
    assert Path(freqai.dk.data_path / f"{freqai.dk.model_filename}_metadata.json").exists()
    assert Path(freqai.dk.data_path / f"{freqai.dk.model_filename}_trained_df.pkl").exists()
    assert Path(freqai.dk.data_path / f"{freqai.dk.model_filename}_svm_model.joblib").exists()

    shutil.rmtree(Path(freqai.dk.full_path))


@pytest.mark.parametrize(
    "model, num_files, strat",
    [
        ("LightGBMRegressor", 2, "freqai_test_strat"),
        ("XGBoostRegressor", 2, "freqai_test_strat"),
        ("CatboostRegressor", 2, "freqai_test_strat"),
        ("ReinforcementLearner", 3, "freqai_rl_test_strat"),
        ("XGBoostClassifier", 2, "freqai_test_classifier"),
        ("LightGBMClassifier", 2, "freqai_test_classifier"),
        ("CatboostClassifier", 2, "freqai_test_classifier")
    ],
    )
def test_start_backtesting(mocker, freqai_conf, model, num_files, strat, caplog):
    freqai_conf.get("freqai", {}).update({"save_backtest_models": True})
    freqai_conf['runmode'] = RunMode.BACKTEST
    if is_arm() and "Catboost" in model:
        pytest.skip("CatBoost is not supported on ARM")

    if is_mac() and 'Reinforcement' in model:
        pytest.skip("Reinforcement learning module not available on intel based Mac OS")
    Trade.use_db = False

    freqai_conf.update({"freqaimodel": model})
    freqai_conf.update({"timerange": "20180120-20180130"})
    freqai_conf.update({"strategy": strat})

    if 'ReinforcementLearner' in model:
        freqai_conf = make_rl_config(freqai_conf)

    if 'test_4ac' in model:
        freqai_conf["freqaimodel_path"] = str(Path(__file__).parents[1] / "freqai" / "test_models")

    strategy = get_patched_freqai_strategy(mocker, freqai_conf)
    exchange = get_patched_exchange(mocker, freqai_conf)
    strategy.dp = DataProvider(freqai_conf, exchange)
    strategy.freqai_info = freqai_conf.get("freqai", {})
    freqai = strategy.freqai
    freqai.live = False
    freqai.dk = FreqaiDataKitchen(freqai_conf)
    timerange = TimeRange.parse_timerange("20180110-20180130")
    freqai.dd.load_all_pair_histories(timerange, freqai.dk)
    sub_timerange = TimeRange.parse_timerange("20180110-20180130")
    corr_df, base_df = freqai.dd.get_base_and_corr_dataframes(sub_timerange, "LTC/BTC", freqai.dk)

    df = freqai.dk.use_strategy_to_populate_indicators(strategy, corr_df, base_df, "LTC/BTC")
    df = freqai.cache_corr_pairlist_dfs(df, freqai.dk)
    for i in range(5):
        df[f'%-constant_{i}'] = i
        # df.loc[:, f'%-constant_{i}'] = i

    metadata = {"pair": "LTC/BTC"}
    freqai.start_backtesting(df, metadata, freqai.dk)
    model_folders = [x for x in freqai.dd.full_path.iterdir() if x.is_dir()]

    assert len(model_folders) == num_files
    Trade.use_db = True
    assert log_has_re(
        "Removed features ",
        caplog,
    )
    assert log_has_re(
        "Removed 5 features from prediction features, ",
        caplog,
    )
    Backtesting.cleanup()
    shutil.rmtree(Path(freqai.dk.full_path))


def test_start_backtesting_subdaily_backtest_period(mocker, freqai_conf):
    freqai_conf.update({"timerange": "20180120-20180124"})
    freqai_conf.get("freqai", {}).update({"backtest_period_days": 0.5})
    freqai_conf.get("freqai", {}).update({"save_backtest_models": True})
    strategy = get_patched_freqai_strategy(mocker, freqai_conf)
    exchange = get_patched_exchange(mocker, freqai_conf)
    strategy.dp = DataProvider(freqai_conf, exchange)
    strategy.freqai_info = freqai_conf.get("freqai", {})
    freqai = strategy.freqai
    freqai.live = False
    freqai.dk = FreqaiDataKitchen(freqai_conf)
    timerange = TimeRange.parse_timerange("20180110-20180130")
    freqai.dd.load_all_pair_histories(timerange, freqai.dk)
    sub_timerange = TimeRange.parse_timerange("20180110-20180130")
    corr_df, base_df = freqai.dd.get_base_and_corr_dataframes(sub_timerange, "LTC/BTC", freqai.dk)

    df = freqai.dk.use_strategy_to_populate_indicators(strategy, corr_df, base_df, "LTC/BTC")

    metadata = {"pair": "LTC/BTC"}
    freqai.start_backtesting(df, metadata, freqai.dk)
    model_folders = [x for x in freqai.dd.full_path.iterdir() if x.is_dir()]

    assert len(model_folders) == 9

    shutil.rmtree(Path(freqai.dk.full_path))


def test_start_backtesting_from_existing_folder(mocker, freqai_conf, caplog):
    freqai_conf.update({"timerange": "20180120-20180130"})
    freqai_conf.get("freqai", {}).update({"save_backtest_models": True})
    strategy = get_patched_freqai_strategy(mocker, freqai_conf)
    exchange = get_patched_exchange(mocker, freqai_conf)
    strategy.dp = DataProvider(freqai_conf, exchange)
    strategy.freqai_info = freqai_conf.get("freqai", {})
    freqai = strategy.freqai
    freqai.live = False
    freqai.dk = FreqaiDataKitchen(freqai_conf)
    timerange = TimeRange.parse_timerange("20180110-20180130")
    freqai.dd.load_all_pair_histories(timerange, freqai.dk)
    sub_timerange = TimeRange.parse_timerange("20180110-20180130")
    corr_df, base_df = freqai.dd.get_base_and_corr_dataframes(sub_timerange, "LTC/BTC", freqai.dk)

    df = freqai.dk.use_strategy_to_populate_indicators(strategy, corr_df, base_df, "LTC/BTC")

    pair = "ADA/BTC"
    metadata = {"pair": pair}
    freqai.dk.pair = pair
    freqai.start_backtesting(df, metadata, freqai.dk)
    model_folders = [x for x in freqai.dd.full_path.iterdir() if x.is_dir()]

    assert len(model_folders) == 2

    # without deleting the existing folder structure, re-run

    freqai_conf.update({"timerange": "20180120-20180130"})
    strategy = get_patched_freqai_strategy(mocker, freqai_conf)
    exchange = get_patched_exchange(mocker, freqai_conf)
    strategy.dp = DataProvider(freqai_conf, exchange)
    strategy.freqai_info = freqai_conf.get("freqai", {})
    freqai = strategy.freqai
    freqai.live = False
    freqai.dk = FreqaiDataKitchen(freqai_conf)
    timerange = TimeRange.parse_timerange("20180110-20180130")
    freqai.dd.load_all_pair_histories(timerange, freqai.dk)
    sub_timerange = TimeRange.parse_timerange("20180110-20180130")
    corr_df, base_df = freqai.dd.get_base_and_corr_dataframes(sub_timerange, "LTC/BTC", freqai.dk)

    df = freqai.dk.use_strategy_to_populate_indicators(strategy, corr_df, base_df, "LTC/BTC")

    pair = "ADA/BTC"
    metadata = {"pair": pair}
    freqai.dk.pair = pair
    freqai.start_backtesting(df, metadata, freqai.dk)

    assert log_has_re(
        "Found backtesting prediction file ",
        caplog,
    )

    pair = "ETH/BTC"
    metadata = {"pair": pair}
    freqai.dk.pair = pair
    freqai.start_backtesting(df, metadata, freqai.dk)

    path = (freqai.dd.full_path / freqai.dk.backtest_predictions_folder)
    prediction_files = [x for x in path.iterdir() if x.is_file()]
<<<<<<< HEAD
    assert len(prediction_files) == 2

    shutil.rmtree(Path(freqai.dk.full_path))
=======
    assert len(prediction_files) == 1
>>>>>>> 066d040f


def test_backtesting_fit_live_predictions(mocker, freqai_conf, caplog):
    freqai_conf.get("freqai", {}).update({"fit_live_predictions_candles": 10})
    strategy = get_patched_freqai_strategy(mocker, freqai_conf)
    exchange = get_patched_exchange(mocker, freqai_conf)
    strategy.dp = DataProvider(freqai_conf, exchange)
    strategy.freqai_info = freqai_conf.get("freqai", {})
    freqai = strategy.freqai
    freqai.live = False
    freqai.dk = FreqaiDataKitchen(freqai_conf)
    timerange = TimeRange.parse_timerange("20180128-20180130")
    freqai.dd.load_all_pair_histories(timerange, freqai.dk)
    sub_timerange = TimeRange.parse_timerange("20180129-20180130")
    corr_df, base_df = freqai.dd.get_base_and_corr_dataframes(sub_timerange, "LTC/BTC", freqai.dk)
    df = freqai.dk.use_strategy_to_populate_indicators(strategy, corr_df, base_df, "LTC/BTC")
    freqai.dk.pair = "ADA/BTC"
    freqai.dk.full_df = df
    assert "&-s_close_mean" not in freqai.dk.full_df.columns
    assert "&-s_close_std" not in freqai.dk.full_df.columns
    freqai.backtesting_fit_live_predictions(freqai.dk)
    assert "&-s_close_mean" in freqai.dk.full_df.columns
    assert "&-s_close_std" in freqai.dk.full_df.columns
    shutil.rmtree(Path(freqai.dk.full_path))


def test_follow_mode(mocker, freqai_conf):
    freqai_conf.update({"timerange": "20180110-20180130"})

    strategy = get_patched_freqai_strategy(mocker, freqai_conf)
    exchange = get_patched_exchange(mocker, freqai_conf)
    strategy.dp = DataProvider(freqai_conf, exchange)
    strategy.freqai_info = freqai_conf.get("freqai", {})
    freqai = strategy.freqai
    freqai.live = True
    freqai.dk = FreqaiDataKitchen(freqai_conf)
    timerange = TimeRange.parse_timerange("20180110-20180130")
    freqai.dd.load_all_pair_histories(timerange, freqai.dk)

    metadata = {"pair": "ADA/BTC"}
    freqai.dd.set_pair_dict_info(metadata)

    data_load_timerange = TimeRange.parse_timerange("20180110-20180130")
    new_timerange = TimeRange.parse_timerange("20180120-20180130")

    freqai.extract_data_and_train_model(
        new_timerange, "ADA/BTC", strategy, freqai.dk, data_load_timerange)

    assert Path(freqai.dk.data_path / f"{freqai.dk.model_filename}_model.joblib").is_file()
    assert Path(freqai.dk.data_path / f"{freqai.dk.model_filename}_metadata.json").is_file()
    assert Path(freqai.dk.data_path / f"{freqai.dk.model_filename}_trained_df.pkl").is_file()
    assert Path(freqai.dk.data_path / f"{freqai.dk.model_filename}_svm_model.joblib").is_file()

    # start the follower and ask it to predict on existing files

    freqai_conf.get("freqai", {}).update({"follow_mode": "true"})

    strategy = get_patched_freqai_strategy(mocker, freqai_conf)
    exchange = get_patched_exchange(mocker, freqai_conf)
    strategy.dp = DataProvider(freqai_conf, exchange)
    strategy.freqai_info = freqai_conf.get("freqai", {})
    freqai = strategy.freqai
    freqai.live = True
    freqai.dk = FreqaiDataKitchen(freqai_conf, freqai.live)
    timerange = TimeRange.parse_timerange("20180110-20180130")
    freqai.dd.load_all_pair_histories(timerange, freqai.dk)

    df = strategy.dp.get_pair_dataframe('ADA/BTC', '5m')

    freqai.dk.pair = "ADA/BTC"
    freqai.start_live(df, metadata, strategy, freqai.dk)

    assert len(freqai.dk.return_dataframe.index) == 5702

    shutil.rmtree(Path(freqai.dk.full_path))


def test_principal_component_analysis(mocker, freqai_conf):
    freqai_conf.update({"timerange": "20180110-20180130"})
    freqai_conf.get("freqai", {}).get("feature_parameters", {}).update(
        {"princpial_component_analysis": "true"})

    strategy = get_patched_freqai_strategy(mocker, freqai_conf)
    exchange = get_patched_exchange(mocker, freqai_conf)
    strategy.dp = DataProvider(freqai_conf, exchange)
    strategy.freqai_info = freqai_conf.get("freqai", {})
    freqai = strategy.freqai
    freqai.live = True
    freqai.dk = FreqaiDataKitchen(freqai_conf)
    timerange = TimeRange.parse_timerange("20180110-20180130")
    freqai.dd.load_all_pair_histories(timerange, freqai.dk)

    freqai.dd.pair_dict = MagicMock()

    data_load_timerange = TimeRange.parse_timerange("20180110-20180130")
    new_timerange = TimeRange.parse_timerange("20180120-20180130")

    freqai.extract_data_and_train_model(
        new_timerange, "ADA/BTC", strategy, freqai.dk, data_load_timerange)

    assert Path(freqai.dk.data_path / f"{freqai.dk.model_filename}_pca_object.pkl")

    shutil.rmtree(Path(freqai.dk.full_path))


def test_plot_feature_importance(mocker, freqai_conf):

    from freqtrade.freqai.utils import plot_feature_importance

    freqai_conf.update({"timerange": "20180110-20180130"})
    freqai_conf.get("freqai", {}).get("feature_parameters", {}).update(
        {"princpial_component_analysis": "true"})

    strategy = get_patched_freqai_strategy(mocker, freqai_conf)
    exchange = get_patched_exchange(mocker, freqai_conf)
    strategy.dp = DataProvider(freqai_conf, exchange)
    strategy.freqai_info = freqai_conf.get("freqai", {})
    freqai = strategy.freqai
    freqai.live = True
    freqai.dk = FreqaiDataKitchen(freqai_conf)
    timerange = TimeRange.parse_timerange("20180110-20180130")
    freqai.dd.load_all_pair_histories(timerange, freqai.dk)

    freqai.dd.pair_dict = MagicMock()

    data_load_timerange = TimeRange.parse_timerange("20180110-20180130")
    new_timerange = TimeRange.parse_timerange("20180120-20180130")

    freqai.extract_data_and_train_model(
        new_timerange, "ADA/BTC", strategy, freqai.dk, data_load_timerange)

    model = freqai.dd.load_data("ADA/BTC", freqai.dk)

    plot_feature_importance(model, "ADA/BTC", freqai.dk)

    assert Path(freqai.dk.data_path / f"{freqai.dk.model_filename}.html")

    shutil.rmtree(Path(freqai.dk.full_path))


@pytest.mark.parametrize('timeframes,corr_pairs', [
    (['5m'], ['ADA/BTC', 'DASH/BTC']),
    (['5m'], ['ADA/BTC', 'DASH/BTC', 'ETH/USDT']),
    (['5m', '15m'], ['ADA/BTC', 'DASH/BTC', 'ETH/USDT']),
])
def test_freqai_informative_pairs(mocker, freqai_conf, timeframes, corr_pairs):
    freqai_conf['freqai']['feature_parameters'].update({
        'include_timeframes': timeframes,
        'include_corr_pairlist': corr_pairs,

    })
    strategy = get_patched_freqai_strategy(mocker, freqai_conf)
    exchange = get_patched_exchange(mocker, freqai_conf)
    pairlists = PairListManager(exchange, freqai_conf)
    strategy.dp = DataProvider(freqai_conf, exchange, pairlists)
    pairlist = strategy.dp.current_whitelist()

    pairs_a = strategy.informative_pairs()
    assert len(pairs_a) == 0
    pairs_b = strategy.gather_informative_pairs()
    # we expect unique pairs * timeframes
    assert len(pairs_b) == len(set(pairlist + corr_pairs)) * len(timeframes)


def test_start_set_train_queue(mocker, freqai_conf, caplog):
    strategy = get_patched_freqai_strategy(mocker, freqai_conf)
    exchange = get_patched_exchange(mocker, freqai_conf)
    pairlist = PairListManager(exchange, freqai_conf)
    strategy.dp = DataProvider(freqai_conf, exchange, pairlist)
    strategy.freqai_info = freqai_conf.get("freqai", {})
    freqai = strategy.freqai
    freqai.live = False

    freqai.train_queue = freqai._set_train_queue()

    assert log_has_re(
        "Set fresh train queue from whitelist.",
        caplog,
    )


def test_get_required_data_timerange(mocker, freqai_conf):
    time_range = get_required_data_timerange(freqai_conf)
    assert (time_range.stopts - time_range.startts) == 177300


def test_download_all_data_for_training(mocker, freqai_conf, caplog, tmpdir):
    strategy = get_patched_freqai_strategy(mocker, freqai_conf)
    exchange = get_patched_exchange(mocker, freqai_conf)
    pairlist = PairListManager(exchange, freqai_conf)
    strategy.dp = DataProvider(freqai_conf, exchange, pairlist)
    freqai_conf['pairs'] = freqai_conf['exchange']['pair_whitelist']
    freqai_conf['datadir'] = Path(tmpdir)
    download_all_data_for_training(strategy.dp, freqai_conf)

    assert log_has_re(
        "Downloading",
        caplog,
    )


@pytest.mark.usefixtures("init_persistence")
@pytest.mark.parametrize('dp_exists', [(False), (True)])
def test_get_state_info(mocker, freqai_conf, dp_exists, caplog, tickers):

    if is_mac():
        pytest.skip("Reinforcement learning module not available on intel based Mac OS")

    freqai_conf.update({"freqaimodel": "ReinforcementLearner"})
    freqai_conf.update({"timerange": "20180110-20180130"})
    freqai_conf.update({"strategy": "freqai_rl_test_strat"})
    freqai_conf = make_rl_config(freqai_conf)
    freqai_conf['entry_pricing']['price_side'] = 'same'
    freqai_conf['exit_pricing']['price_side'] = 'same'

    strategy = get_patched_freqai_strategy(mocker, freqai_conf)
    exchange = get_patched_exchange(mocker, freqai_conf)
    ticker_mock = MagicMock(return_value=tickers()['ETH/BTC'])
    mocker.patch("freqtrade.exchange.Exchange.fetch_ticker", ticker_mock)
    strategy.dp = DataProvider(freqai_conf, exchange)

    if not dp_exists:
        strategy.dp._exchange = None

    strategy.freqai_info = freqai_conf.get("freqai", {})
    freqai = strategy.freqai
    freqai.data_provider = strategy.dp
    freqai.live = True

    Trade.use_db = True
    create_mock_trades(MagicMock(return_value=0.0025), False, True)
    freqai.get_state_info("ADA/BTC")
    freqai.get_state_info("ETH/BTC")

    if not dp_exists:
        assert log_has_re(
            "No exchange available",
            caplog,
        )<|MERGE_RESOLUTION|>--- conflicted
+++ resolved
@@ -343,13 +343,9 @@
 
     path = (freqai.dd.full_path / freqai.dk.backtest_predictions_folder)
     prediction_files = [x for x in path.iterdir() if x.is_file()]
-<<<<<<< HEAD
     assert len(prediction_files) == 2
 
     shutil.rmtree(Path(freqai.dk.full_path))
-=======
-    assert len(prediction_files) == 1
->>>>>>> 066d040f
 
 
 def test_backtesting_fit_live_predictions(mocker, freqai_conf, caplog):
