# pragma pylint: disable=missing-docstring, invalid-name, pointless-string-statement

from pandas import DataFrame

from freqtrade.strategy import IStrategy, informative, merge_informative_pair


class InformativeDecoratorTest(IStrategy):
    """
    Strategy used by tests freqtrade bot.
    Please do not modify this strategy, it's  intended for internal use only.
    Please look at the SampleStrategy in the user_data/strategy directory
    or strategy repository https://github.com/freqtrade/freqtrade-strategies
    for samples and inspiration.
    """
    INTERFACE_VERSION = 2
    stoploss = -0.10
    timeframe = '5m'
    startup_candle_count: int = 20

    def informative_pairs(self):
<<<<<<< HEAD
        return [('BTC/USDT', '5m', '')]
=======
        return [('NEO/USDT', '5m')]
>>>>>>> 047707f8

    def populate_buy_trend(self, dataframe: DataFrame, metadata: dict) -> DataFrame:
        dataframe['buy'] = 0
        return dataframe

    def populate_sell_trend(self, dataframe: DataFrame, metadata: dict) -> DataFrame:
        dataframe['sell'] = 0
        return dataframe

    # Decorator stacking test.
    @informative('30m')
    @informative('1h')
    def populate_indicators_1h(self, dataframe: DataFrame, metadata: dict) -> DataFrame:
        dataframe['rsi'] = 14
        return dataframe

    # Simple informative test.
    @informative('1h', 'NEO/{stake}')
    def populate_indicators_neo_1h(self, dataframe: DataFrame, metadata: dict) -> DataFrame:
        dataframe['rsi'] = 14
        return dataframe

    # Quote currency different from stake currency test.
    @informative('1h', 'ETH/BTC')
    def populate_indicators_eth_btc_1h(self, dataframe: DataFrame, metadata: dict) -> DataFrame:
        dataframe['rsi'] = 14
        return dataframe

    # Formatting test.
    @informative('30m', 'NEO/{stake}', '{column}_{BASE}_{QUOTE}_{base}_{quote}_{asset}_{timeframe}')
    def populate_indicators_btc_1h_2(self, dataframe: DataFrame, metadata: dict) -> DataFrame:
        dataframe['rsi'] = 14
        return dataframe

    # Custom formatter test
    @informative('30m', 'ETH/{stake}', fmt=lambda column, **kwargs: column + '_from_callable')
    def populate_indicators_eth_30m(self, dataframe: DataFrame, metadata: dict) -> DataFrame:
        dataframe['rsi'] = 14
        return dataframe

    def populate_indicators(self, dataframe: DataFrame, metadata: dict) -> DataFrame:
        # Strategy timeframe indicators for current pair.
        dataframe['rsi'] = 14
        # Informative pairs are available in this method.
        dataframe['rsi_less'] = dataframe['rsi'] < dataframe['rsi_1h']

        # Mixing manual informative pairs with decorators.
<<<<<<< HEAD
        informative = self.dp.get_pair_dataframe('BTC/USDT', '5m', '')
=======
        informative = self.dp.get_pair_dataframe('NEO/USDT', '5m')
>>>>>>> 047707f8
        informative['rsi'] = 14
        dataframe = merge_informative_pair(dataframe, informative, self.timeframe, '5m', ffill=True)

        return dataframe<|MERGE_RESOLUTION|>--- conflicted
+++ resolved
@@ -19,11 +19,7 @@
     startup_candle_count: int = 20
 
     def informative_pairs(self):
-<<<<<<< HEAD
-        return [('BTC/USDT', '5m', '')]
-=======
-        return [('NEO/USDT', '5m')]
->>>>>>> 047707f8
+        return [('NEO/USDT', '5m', '')]
 
     def populate_buy_trend(self, dataframe: DataFrame, metadata: dict) -> DataFrame:
         dataframe['buy'] = 0
@@ -71,11 +67,7 @@
         dataframe['rsi_less'] = dataframe['rsi'] < dataframe['rsi_1h']
 
         # Mixing manual informative pairs with decorators.
-<<<<<<< HEAD
-        informative = self.dp.get_pair_dataframe('BTC/USDT', '5m', '')
-=======
-        informative = self.dp.get_pair_dataframe('NEO/USDT', '5m')
->>>>>>> 047707f8
+        informative = self.dp.get_pair_dataframe('NEO/USDT', '5m', '')
         informative['rsi'] = 14
         dataframe = merge_informative_pair(dataframe, informative, self.timeframe, '5m', ffill=True)
 
