--- conflicted
+++ resolved
@@ -239,10 +239,6 @@
             logger.warning('Unable to validate pairs (assuming they are correct).')
         #     return
 
-<<<<<<< HEAD
-=======
-        stake_cur = self._config['stake_currency']
->>>>>>> 1f553567
         for pair in pairs:
             # Note: ccxt has BaseCurrency/QuoteCurrency format for pairs
             # TODO: add a support for having coins in BTC/USDT format
