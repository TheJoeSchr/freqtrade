--- conflicted
+++ resolved
@@ -183,15 +183,11 @@
     return (data, since_ms)
 
 
-# FIX: 20180110, suggest rename interval to tick_interval
-<<<<<<< HEAD
 def download_backtesting_testdata(datadir: str,
                                   pair: str,
                                   tick_interval: str = '5m',
-                                  timerange: Optional[Tuple[Tuple, int, int]] = None) -> bool:
-=======
-def download_backtesting_testdata(datadir: str, pair: str, interval: str = '5m') -> None:
->>>>>>> a5c15472
+                                  timerange: Optional[Tuple[Tuple, int, int]] = None) -> None:
+
     """
     Download the latest ticker intervals from the exchange for the pairs passed in parameters
     The data is downloaded starting from the last correct ticker interval data that
@@ -199,13 +195,11 @@
     the full data will be redownloaded
 
     Based on @Rybolov work: https://github.com/rybolov/freqtrade-data
-<<<<<<< HEAD
     :param pairs: list of pairs to download
     :param tick_interval: ticker interval
     :param timerange: range of time to download
-    :return: bool
-=======
->>>>>>> a5c15472
+    :return: None
+
     """
 
     path = make_testdata_path(datadir)
@@ -213,7 +207,6 @@
     filename = os.path.join(path, f'{filepair}-{tick_interval}.json')
 
     logger.info(
-<<<<<<< HEAD
         'Download the pair: "%s", Interval: %s',
         pair,
         tick_interval
@@ -229,32 +222,5 @@
 
     logger.debug("New Start: %s", misc.format_ms_time(data[0][0]))
     logger.debug("New End: %s", misc.format_ms_time(data[-1][0]))
-=======
-        'Download the pair: "%s", Interval: %s', pair, interval
-    )
-
-    filename = os.path.join(path, '{pair}-{interval}.json'.format(
-        pair=pair.replace("/", "_"),
-        interval=interval,
-    ))
-
-    if os.path.isfile(filename):
-        with open(filename, "rt") as file:
-            data = json.load(file)
-    else:
-        data = []
-
-    logger.debug('Current Start: %s', data[0][0] if data else None)
-    logger.debug('Current End: %s', data[-1:][0][0] if data else None)
->>>>>>> a5c15472
-
-    # Extend data with new ticker history
-    data.extend([
-        row for row in get_ticker_history(pair=pair, tick_interval=interval)
-        if row not in data
-    ])
-
-    data = sorted(data, key=lambda _data: _data[0])
-    logger.debug('New Start: %s', data[0][0])
-    logger.debug('New End: %s', data[-1:][0][0])
+
     misc.file_dump_json(filename, data)