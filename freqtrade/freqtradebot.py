"""
Freqtrade is the main module of this bot. It contains the class Freqtrade()
"""
import copy
import logging
import traceback
from datetime import datetime
from math import isclose
from os import getpid
from threading import Lock
from typing import Any, Dict, List, Optional, Tuple

import arrow
from requests.exceptions import RequestException

from freqtrade import __version__, constants, persistence
from freqtrade.configuration import validate_config_consistency
from freqtrade.data.converter import order_book_to_dataframe
from freqtrade.data.dataprovider import DataProvider
from freqtrade.edge import Edge
from freqtrade.exceptions import DependencyException, InvalidOrderException
from freqtrade.exchange import timeframe_to_minutes, timeframe_to_next_date
from freqtrade.pairlist.pairlistmanager import PairListManager
from freqtrade.persistence import Trade
from freqtrade.resolvers import ExchangeResolver, StrategyResolver
from freqtrade.rpc import RPCManager, RPCMessageType
from freqtrade.state import State
from freqtrade.strategy.interface import IStrategy, SellType
from freqtrade.strategy.strategy_wrapper import strategy_safe_wrapper
from freqtrade.wallets import Wallets

logger = logging.getLogger(__name__)


class FreqtradeBot:
    """
    Freqtrade is the main class of the bot.
    This is from here the bot start its logic.
    """

    def __init__(self, config: Dict[str, Any]) -> None:
        """
        Init all variables and objects the bot needs to work
        :param config: configuration dict, you can use Configuration.get_config()
        to get the config dict.
        """

        logger.info('Starting freqtrade %s', __version__)

        # Init bot state
        self.state = State.STOPPED

        # Init objects
        self.config = config

        self._heartbeat_msg = 0

        self.heartbeat_interval = self.config.get('internals', {}).get('heartbeat_interval', 60)

        self.strategy: IStrategy = StrategyResolver.load_strategy(self.config)

        # Check config consistency here since strategies can set certain options
        validate_config_consistency(config)

        self.exchange = ExchangeResolver.load_exchange(self.config['exchange']['name'], self.config)

        persistence.init(self.config.get('db_url', None), clean_open_orders=self.config['dry_run'])

        self.wallets = Wallets(self.config, self.exchange)

        self.dataprovider = DataProvider(self.config, self.exchange)

        # Attach Dataprovider to Strategy baseclass
        IStrategy.dp = self.dataprovider
        # Attach Wallets to Strategy baseclass
        IStrategy.wallets = self.wallets

        self.pairlists = PairListManager(self.exchange, self.config)

        # Initializing Edge only if enabled
        self.edge = Edge(self.config, self.exchange, self.strategy) if \
            self.config.get('edge', {}).get('enabled', False) else None

        self.active_pair_whitelist = self._refresh_whitelist()

        # Set initial bot state from config
        initial_state = self.config.get('initial_state')
        self.state = State[initial_state.upper()] if initial_state else State.STOPPED

        # RPC runs in separate threads, can start handling external commands just after
        # initialization, even before Freqtradebot has a chance to start its throttling,
        # so anything in the Freqtradebot instance should be ready (initialized), including
        # the initial state of the bot.
        # Keep this at the end of this initialization method.
        self.rpc: RPCManager = RPCManager(self)
        # Protect sell-logic from forcesell and viceversa
        self._sell_lock = Lock()

    def notify_status(self, msg: str) -> None:
        """
        Public method for users of this class (worker, etc.) to send notifications
        via RPC about changes in the bot status.
        """
        self.rpc.send_msg({
            'type': RPCMessageType.STATUS_NOTIFICATION,
            'status': msg
        })

    def cleanup(self) -> None:
        """
        Cleanup pending resources on an already stopped bot
        :return: None
        """
        logger.info('Cleaning up modules ...')

        self.rpc.cleanup()
        persistence.cleanup()

    def startup(self) -> None:
        """
        Called on startup and after reloading the bot - triggers notifications and
        performs startup tasks
        """
        self.rpc.startup_messages(self.config, self.pairlists)
        if not self.edge:
            # Adjust stoploss if it was changed
            Trade.stoploss_reinitialization(self.strategy.stoploss)

    def process(self) -> None:
        """
        Queries the persistence layer for open trades and handles them,
        otherwise a new trade is created.
        :return: True if one or more trades has been created or closed, False otherwise
        """

        # Check whether markets have to be reloaded
        self.exchange._reload_markets()

        # Query trades from persistence layer
        trades = Trade.get_open_trades()

        self.active_pair_whitelist = self._refresh_whitelist(trades)

        # Refreshing candles
        self.dataprovider.refresh(self._create_pair_whitelist(self.active_pair_whitelist),
                                  self.strategy.informative_pairs())

        # Protect from collisions with forcesell.
        # Without this, freqtrade my try to recreate stoploss_on_exchange orders
        # while selling is in process, since telegram messages arrive in an different thread.
        with self._sell_lock:
            # First process current opened trades (positions)
            self.exit_positions(trades)

        # Then looking for buy opportunities
        if self.get_free_open_trades():
            self.enter_positions()

        # Check and handle any timed out open orders
        self.check_handle_timedout()
        Trade.session.flush()

        if (self.heartbeat_interval
                and (arrow.utcnow().timestamp - self._heartbeat_msg > self.heartbeat_interval)):
            logger.info(f"Bot heartbeat. PID={getpid()}")
            self._heartbeat_msg = arrow.utcnow().timestamp

    def _refresh_whitelist(self, trades: List[Trade] = []) -> List[str]:
        """
        Refresh whitelist from pairlist or edge and extend it with trades.
        """
        # Refresh whitelist
        self.pairlists.refresh_pairlist()
        _whitelist = self.pairlists.whitelist

        # Calculating Edge positioning
        if self.edge:
            self.edge.calculate()
            _whitelist = self.edge.adjust(_whitelist)

        if trades:
            # Extend active-pair whitelist with pairs from open trades
            # It ensures that tickers are downloaded for open trades
            _whitelist.extend([trade.pair for trade in trades if trade.pair not in _whitelist])
        return _whitelist

    def _create_pair_whitelist(self, pairs: List[str]) -> List[Tuple[str, str]]:
        """
        Create pair-whitelist tuple with (pair, ticker_interval)
        """
        return [(pair, self.config['ticker_interval']) for pair in pairs]

    def get_free_open_trades(self):
        """
        Return the number of free open trades slots or 0 if
        max number of open trades reached
        """
        open_trades = len(Trade.get_open_trades())
        return max(0, self.config['max_open_trades'] - open_trades)

#
# BUY / enter positions / open trades logic and methods
#

    def enter_positions(self) -> int:
        """
        Tries to execute buy orders for new trades (positions)
        """
        trades_created = 0

        whitelist = copy.deepcopy(self.active_pair_whitelist)
        if not whitelist:
            logger.info("Active pair whitelist is empty.")
        else:
            # Remove pairs for currently opened trades from the whitelist
            for trade in Trade.get_open_trades():
                if trade.pair in whitelist:
                    whitelist.remove(trade.pair)
                    logger.debug('Ignoring %s in pair whitelist', trade.pair)

            if not whitelist:
                logger.info("No currency pair in active pair whitelist, "
                            "but checking to sell open trades.")
            else:
                # Create entity and execute trade for each pair from whitelist
                for pair in whitelist:
                    try:
                        trades_created += self.create_trade(pair)
                    except DependencyException as exception:
                        logger.warning('Unable to create trade for %s: %s', pair, exception)

                if not trades_created:
                    logger.debug("Found no buy signals for whitelisted currencies. "
                                 "Trying again...")

        return trades_created

    def get_buy_rate(self, pair: str, refresh: bool, tick: Dict = None) -> float:
        """
        Calculates bid target between current ask price and last price
        :return: float: Price
        """
        config_bid_strategy = self.config.get('bid_strategy', {})
        if 'use_order_book' in config_bid_strategy and\
                config_bid_strategy.get('use_order_book', False):
            logger.info('Getting price from order book')
            order_book_top = config_bid_strategy.get('order_book_top', 1)
            order_book = self.exchange.get_order_book(pair, order_book_top)
            logger.debug('order_book %s', order_book)
            # top 1 = index 0
            order_book_rate = order_book['bids'][order_book_top - 1][0]
            logger.info('...top %s order book buy rate %0.8f', order_book_top, order_book_rate)
            used_rate = order_book_rate
        else:
            if not tick:
                logger.info('Using Last Ask / Last Price')
                ticker = self.exchange.fetch_ticker(pair, refresh)
            else:
                ticker = tick
            if ticker['ask'] < ticker['last']:
                ticker_rate = ticker['ask']
            else:
                balance = self.config['bid_strategy']['ask_last_balance']
                ticker_rate = ticker['ask'] + balance * (ticker['last'] - ticker['ask'])
            used_rate = ticker_rate

        return used_rate

    def get_trade_stake_amount(self, pair: str) -> float:
        """
        Calculate stake amount for the trade
        :return: float: Stake amount
        :raise: DependencyException if the available stake amount is too low
        """
        stake_amount: float
        # Ensure wallets are uptodate.
        self.wallets.update()

        if self.edge:
            stake_amount = self.edge.stake_amount(
                pair,
                self.wallets.get_free(self.config['stake_currency']),
                self.wallets.get_total(self.config['stake_currency']),
                Trade.total_open_trades_stakes()
            )
        else:
            stake_amount = self.config['stake_amount']
            if stake_amount == constants.UNLIMITED_STAKE_AMOUNT:
                stake_amount = self._calculate_unlimited_stake_amount()

        return self._check_available_stake_amount(stake_amount)

    def _get_available_stake_amount(self) -> float:
        """
        Return the total currently available balance in stake currency,
        respecting tradable_balance_ratio.
        Calculated as
        <open_trade stakes> + free amount ) * tradable_balance_ratio - <open_trade stakes>
        """
        val_tied_up = Trade.total_open_trades_stakes()

        # Ensure <tradable_balance_ratio>% is used from the overall balance
        # Otherwise we'd risk lowering stakes with each open trade.
        # (tied up + current free) * ratio) - tied up
        available_amount = ((val_tied_up + self.wallets.get_free(self.config['stake_currency'])) *
                            self.config['tradable_balance_ratio']) - val_tied_up
        return available_amount

    def _calculate_unlimited_stake_amount(self) -> float:
        """
        Calculate stake amount for "unlimited" stake amount
        :return: 0 if max number of trades reached, else stake_amount to use.
        """
        free_open_trades = self.get_free_open_trades()
        if not free_open_trades:
            return 0

        available_amount = self._get_available_stake_amount()

        return available_amount / free_open_trades

    def _check_available_stake_amount(self, stake_amount: float) -> float:
        """
        Check if stake amount can be fulfilled with the available balance
        for the stake currency
        :return: float: Stake amount
        """
        available_amount = self._get_available_stake_amount()

        if self.config['amend_last_stake_amount']:
            # Remaining amount needs to be at least stake_amount * last_stake_amount_min_ratio
            # Otherwise the remaining amount is too low to trade.
            if available_amount > (stake_amount * self.config['last_stake_amount_min_ratio']):
                stake_amount = min(stake_amount, available_amount)
            else:
                stake_amount = 0

        if available_amount < stake_amount:
            raise DependencyException(
                f"Available balance ({available_amount} {self.config['stake_currency']}) is "
                f"lower than stake amount ({stake_amount} {self.config['stake_currency']})"
            )

        return stake_amount

    def _get_min_pair_stake_amount(self, pair: str, price: float) -> Optional[float]:
        try:
            market = self.exchange.markets[pair]
        except KeyError:
            raise ValueError(f"Can't get market information for symbol {pair}")

        if 'limits' not in market:
            return None

        min_stake_amounts = []
        limits = market['limits']
        if ('cost' in limits and 'min' in limits['cost']
                and limits['cost']['min'] is not None):
            min_stake_amounts.append(limits['cost']['min'])

        if ('amount' in limits and 'min' in limits['amount']
                and limits['amount']['min'] is not None):
            min_stake_amounts.append(limits['amount']['min'] * price)

        if not min_stake_amounts:
            return None

        # reserve some percent defined in config (5% default) + stoploss
        amount_reserve_percent = 1.0 - self.config.get('amount_reserve_percent',
                                                       constants.DEFAULT_AMOUNT_RESERVE_PERCENT)
        if self.strategy.stoploss is not None:
            amount_reserve_percent += self.strategy.stoploss
        # it should not be more than 50%
        amount_reserve_percent = max(amount_reserve_percent, 0.5)

        # The value returned should satisfy both limits: for amount (base currency) and
        # for cost (quote, stake currency), so max() is used here.
        # See also #2575 at github.
        return max(min_stake_amounts) / amount_reserve_percent

    def create_trade(self, pair: str) -> bool:
        """
        Check the implemented trading strategy for buy signals.

        If the pair triggers the buy signal a new trade record gets created
        and the buy-order opening the trade gets issued towards the exchange.

        :return: True if a trade has been created.
        """
        logger.debug(f"create_trade for pair {pair}")

        if self.strategy.is_pair_locked(pair):
            logger.info(f"Pair {pair} is currently locked.")
            return False

        # running get_signal on historical data fetched
        (buy, sell) = self.strategy.get_signal(
            pair, self.strategy.ticker_interval,
            self.dataprovider.ohlcv(pair, self.strategy.ticker_interval))

        if buy and not sell:
            if not self.get_free_open_trades():
                logger.debug("Can't open a new trade: max number of trades is reached.")
                return False

            stake_amount = self.get_trade_stake_amount(pair)
            if not stake_amount:
                logger.debug(f"Stake amount is 0, ignoring possible trade for {pair}.")
                return False

            logger.info(f"Buy signal found: about create a new trade with stake_amount: "
                        f"{stake_amount} ...")

            bid_check_dom = self.config.get('bid_strategy', {}).get('check_depth_of_market', {})
            if ((bid_check_dom.get('enabled', False)) and
                    (bid_check_dom.get('bids_to_ask_delta', 0) > 0)):
                if self._check_depth_of_market_buy(pair, bid_check_dom):
                    logger.info(f'Executing Buy for {pair}.')
                    return self.execute_buy(pair, stake_amount)
                else:
                    return False

            logger.info(f'Executing Buy for {pair}')
            return self.execute_buy(pair, stake_amount)
        else:
            return False

    def _check_depth_of_market_buy(self, pair: str, conf: Dict) -> bool:
        """
        Checks depth of market before executing a buy
        """
        conf_bids_to_ask_delta = conf.get('bids_to_ask_delta', 0)
        logger.info(f"Checking depth of market for {pair} ...")
        order_book = self.exchange.get_order_book(pair, 1000)
        order_book_data_frame = order_book_to_dataframe(order_book['bids'], order_book['asks'])
        order_book_bids = order_book_data_frame['b_size'].sum()
        order_book_asks = order_book_data_frame['a_size'].sum()
        bids_ask_delta = order_book_bids / order_book_asks
        logger.info(
            f"Bids: {order_book_bids}, Asks: {order_book_asks}, Delta: {bids_ask_delta}, "
            f"Bid Price: {order_book['bids'][0][0]}, Ask Price: {order_book['asks'][0][0]}, "
            f"Immediate Bid Quantity: {order_book['bids'][0][1]}, "
            f"Immediate Ask Quantity: {order_book['asks'][0][1]}."
        )
        if bids_ask_delta >= conf_bids_to_ask_delta:
            logger.info(f"Bids to asks delta for {pair} DOES satisfy condition.")
            return True
        else:
            logger.info(f"Bids to asks delta for {pair} does not satisfy condition.")
            return False

    def execute_buy(self, pair: str, stake_amount: float, price: Optional[float] = None) -> bool:
        """
        Executes a limit buy for the given pair
        :param pair: pair for which we want to create a LIMIT_BUY
        :return: True if a buy order is created, false if it fails.
        """
        time_in_force = self.strategy.order_time_in_force['buy']

        if price:
            buy_limit_requested = price
        else:
            # Calculate price
            buy_limit_requested = self.get_buy_rate(pair, True)

        min_stake_amount = self._get_min_pair_stake_amount(pair, buy_limit_requested)
        if min_stake_amount is not None and min_stake_amount > stake_amount:
            logger.warning(
                f"Can't open a new trade for {pair}: stake amount "
                f"is too small ({stake_amount} < {min_stake_amount})"
            )
            return False

        amount = stake_amount / buy_limit_requested
        order_type = self.strategy.order_types['buy']
        order = self.exchange.buy(pair=pair, ordertype=order_type,
                                  amount=amount, rate=buy_limit_requested,
                                  time_in_force=time_in_force)
        order_id = order['id']
        order_status = order.get('status', None)

        # we assume the order is executed at the price requested
        buy_limit_filled_price = buy_limit_requested

        if order_status == 'expired' or order_status == 'rejected':
            order_tif = self.strategy.order_time_in_force['buy']

            # return false if the order is not filled
            if float(order['filled']) == 0:
                logger.warning('Buy %s order with time in force %s for %s is %s by %s.'
                               ' zero amount is fulfilled.',
                               order_tif, order_type, pair, order_status, self.exchange.name)
                return False
            else:
                # the order is partially fulfilled
                # in case of IOC orders we can check immediately
                # if the order is fulfilled fully or partially
                logger.warning('Buy %s order with time in force %s for %s is %s by %s.'
                               ' %s amount fulfilled out of %s (%s remaining which is canceled).',
                               order_tif, order_type, pair, order_status, self.exchange.name,
                               order['filled'], order['amount'], order['remaining']
                               )
                stake_amount = order['cost']
                amount = order['amount']
                buy_limit_filled_price = order['price']
                order_id = None

        # in case of FOK the order may be filled immediately and fully
        elif order_status == 'closed':
            stake_amount = order['cost']
            amount = order['amount']
            buy_limit_filled_price = order['price']

        # Fee is applied twice because we make a LIMIT_BUY and LIMIT_SELL
        fee = self.exchange.get_fee(symbol=pair, taker_or_maker='maker')
        trade = Trade(
            pair=pair,
            stake_amount=stake_amount,
            amount=amount,
            fee_open=fee,
            fee_close=fee,
            open_rate=buy_limit_filled_price,
            open_rate_requested=buy_limit_requested,
            open_date=datetime.utcnow(),
            exchange=self.exchange.id,
            open_order_id=order_id,
            strategy=self.strategy.get_strategy_name(),
            ticker_interval=timeframe_to_minutes(self.config['ticker_interval'])
        )

        # Update fees if order is closed
        if order_status == 'closed':
            self.update_trade_state(trade, order)

        Trade.session.add(trade)
        Trade.session.flush()

        # Updating wallets
        self.wallets.update()

        self._notify_buy(trade, order_type)

        return True

    def _notify_buy(self, trade: Trade, order_type: str) -> None:
        """
        Sends rpc notification when a buy occured.
        """
        msg = {
            'type': RPCMessageType.BUY_NOTIFICATION,
            'exchange': self.exchange.name.capitalize(),
            'pair': trade.pair,
            'limit': trade.open_rate,
            'order_type': order_type,
            'stake_amount': trade.stake_amount,
            'stake_currency': self.config['stake_currency'],
            'fiat_currency': self.config.get('fiat_display_currency', None),
            'amount': trade.amount,
            'open_date': trade.open_date or datetime.utcnow(),
            'current_rate': trade.open_rate_requested,
        }

        # Send the message
        self.rpc.send_msg(msg)

    def _notify_buy_cancel(self, trade: Trade, order_type: str) -> None:
        """
        Sends rpc notification when a buy cancel occured.
        """
        current_rate = self.get_buy_rate(trade.pair, True)

        msg = {
            'type': RPCMessageType.BUY_CANCEL_NOTIFICATION,
            'exchange': self.exchange.name.capitalize(),
            'pair': trade.pair,
            'limit': trade.open_rate,
            'order_type': order_type,
            'stake_amount': trade.stake_amount,
            'stake_currency': self.config['stake_currency'],
            'fiat_currency': self.config.get('fiat_display_currency', None),
            'amount': trade.amount,
            'open_date': trade.open_date,
            'current_rate': current_rate,
        }

        # Send the message
        self.rpc.send_msg(msg)

#
# SELL / exit positions / close trades logic and methods
#

    def exit_positions(self, trades: List[Any]) -> int:
        """
        Tries to execute sell orders for open trades (positions)
        """
        trades_closed = 0
        for trade in trades:
            try:
                self.update_trade_state(trade)

                if (self.strategy.order_types.get('stoploss_on_exchange') and
                        self.handle_stoploss_on_exchange(trade)):
                    trades_closed += 1
                    continue
                # Check if we can sell our current pair
                if trade.open_order_id is None and self.handle_trade(trade):
                    trades_closed += 1

            except DependencyException as exception:
                logger.warning('Unable to sell trade: %s', exception)

        # Updating wallets if any trade occured
        if trades_closed:
            self.wallets.update()

        return trades_closed

    def get_sell_rate(self, pair: str, refresh: bool) -> float:
        """
        Get sell rate - either using get-ticker bid or first bid based on orderbook
        The orderbook portion is only used for rpc messaging, which would otherwise fail
        for BitMex (has no bid/ask in fetch_ticker)
        or remain static in any other case since it's not updating.
        :return: Bid rate
        """
        config_ask_strategy = self.config.get('ask_strategy', {})
        if config_ask_strategy.get('use_order_book', False):
            logger.debug('Using order book to get sell rate')

            order_book = self.exchange.get_order_book(pair, 1)
            rate = order_book['bids'][0][0]

        else:
            rate = self.exchange.fetch_ticker(pair, refresh)['bid']
        return rate

    def handle_trade(self, trade: Trade) -> bool:
        """
        Sells the current pair if the threshold is reached and updates the trade record.
        :return: True if trade has been sold, False otherwise
        """
        if not trade.is_open:
            raise DependencyException(f'Attempt to handle closed trade: {trade}')

        logger.debug('Handling %s ...', trade)

        (buy, sell) = (False, False)

        config_ask_strategy = self.config.get('ask_strategy', {})

        if (config_ask_strategy.get('use_sell_signal', True) or
                config_ask_strategy.get('ignore_roi_if_buy_signal')):
            (buy, sell) = self.strategy.get_signal(
                trade.pair, self.strategy.ticker_interval,
                self.dataprovider.ohlcv(trade.pair, self.strategy.ticker_interval))

        if config_ask_strategy.get('use_order_book', False):
            logger.debug(f'Using order book for selling {trade.pair}...')
            # logger.debug('Order book %s',orderBook)
            order_book_min = config_ask_strategy.get('order_book_min', 1)
            order_book_max = config_ask_strategy.get('order_book_max', 1)

            order_book = self.exchange.get_order_book(trade.pair, order_book_max)

            for i in range(order_book_min, order_book_max + 1):
                order_book_rate = order_book['asks'][i - 1][0]
                logger.debug('  order book asks top %s: %0.8f', i, order_book_rate)
                sell_rate = order_book_rate

                if self._check_and_execute_sell(trade, sell_rate, buy, sell):
                    return True

        else:
            logger.debug('checking sell')
            sell_rate = self.get_sell_rate(trade.pair, True)
            if self._check_and_execute_sell(trade, sell_rate, buy, sell):
                return True

        logger.debug('Found no sell signal for %s.', trade)
        return False

    def create_stoploss_order(self, trade: Trade, stop_price: float, rate: float) -> bool:
        """
        Abstracts creating stoploss orders from the logic.
        Handles errors and updates the trade database object.
        Force-sells the pair (using EmergencySell reason) in case of Problems creating the order.
        :return: True if the order succeeded, and False in case of problems.
        """
        try:
            stoploss_order = self.exchange.stoploss(pair=trade.pair, amount=trade.amount,
                                                    stop_price=stop_price,
                                                    order_types=self.strategy.order_types)
            trade.stoploss_order_id = str(stoploss_order['id'])
            return True
        except InvalidOrderException as e:
            trade.stoploss_order_id = None
            logger.error(f'Unable to place a stoploss order on exchange. {e}')
            logger.warning('Selling the trade forcefully')
            self.execute_sell(trade, trade.stop_loss, sell_reason=SellType.EMERGENCY_SELL)

        except DependencyException:
            trade.stoploss_order_id = None
            logger.exception('Unable to place a stoploss order on exchange.')
        return False

    def handle_stoploss_on_exchange(self, trade: Trade) -> bool:
        """
        Check if trade is fulfilled in which case the stoploss
        on exchange should be added immediately if stoploss on exchange
        is enabled.
        """

        logger.debug('Handling stoploss on exchange %s ...', trade)

        stoploss_order = None

        try:
            # First we check if there is already a stoploss on exchange
            stoploss_order = self.exchange.get_order(trade.stoploss_order_id, trade.pair) \
                if trade.stoploss_order_id else None
        except InvalidOrderException as exception:
            logger.warning('Unable to fetch stoploss order: %s', exception)

        # We check if stoploss order is fulfilled
        if stoploss_order and stoploss_order['status'] == 'closed':
            trade.sell_reason = SellType.STOPLOSS_ON_EXCHANGE.value
            trade.update(stoploss_order)
            # Lock pair for one candle to prevent immediate rebuys
            self.strategy.lock_pair(trade.pair,
                                    timeframe_to_next_date(self.config['ticker_interval']))
            self._notify_sell(trade, "stoploss")
            return True

        if trade.open_order_id or not trade.is_open:
            # Trade has an open Buy or Sell order, Stoploss-handling can't happen in this case
            # as the Amount on the exchange is tied up in another trade.
            # The trade can be closed already (sell-order fill confirmation came in this iteration)
            return False

        # If buy order is fulfilled but there is no stoploss, we add a stoploss on exchange
        if (not stoploss_order):

            stoploss = self.edge.stoploss(pair=trade.pair) if self.edge else self.strategy.stoploss

            stop_price = trade.open_rate * (1 + stoploss)

            if self.create_stoploss_order(trade=trade, stop_price=stop_price, rate=stop_price):
                trade.stoploss_last_update = datetime.now()
                return False

        # If stoploss order is canceled for some reason we add it
        if stoploss_order and stoploss_order['status'] == 'canceled':
            if self.create_stoploss_order(trade=trade, stop_price=trade.stop_loss,
                                          rate=trade.stop_loss):
                return False
            else:
                trade.stoploss_order_id = None
                logger.warning('Stoploss order was cancelled, but unable to recreate one.')

        # Finally we check if stoploss on exchange should be moved up because of trailing.
        if stoploss_order and self.config.get('trailing_stop', False):
            # if trailing stoploss is enabled we check if stoploss value has changed
            # in which case we cancel stoploss order and put another one with new
            # value immediately
            self.handle_trailing_stoploss_on_exchange(trade, stoploss_order)

        return False

    def handle_trailing_stoploss_on_exchange(self, trade: Trade, order: dict) -> None:
        """
        Check to see if stoploss on exchange should be updated
        in case of trailing stoploss on exchange
        :param Trade: Corresponding Trade
        :param order: Current on exchange stoploss order
        :return: None
        """
        if self.exchange.stoploss_adjust(trade.stop_loss, order):
            # we check if the update is neccesary
            update_beat = self.strategy.order_types.get('stoploss_on_exchange_interval', 60)
            if (datetime.utcnow() - trade.stoploss_last_update).total_seconds() >= update_beat:
                # cancelling the current stoploss on exchange first
                logger.info('Trailing stoploss: cancelling current stoploss on exchange (id:{%s}) '
                            'in order to add another one ...', order['id'])
                try:
                    self.exchange.cancel_order(order['id'], trade.pair)
                except InvalidOrderException:
                    logger.exception(f"Could not cancel stoploss order {order['id']} "
                                     f"for pair {trade.pair}")

                # Create new stoploss order
                if not self.create_stoploss_order(trade=trade, stop_price=trade.stop_loss,
                                                  rate=trade.stop_loss):
                    logger.warning(f"Could not create trailing stoploss order "
                                   f"for pair {trade.pair}.")

    def _check_and_execute_sell(self, trade: Trade, sell_rate: float,
                                buy: bool, sell: bool) -> bool:
        """
        Check and execute sell
        """
        should_sell = self.strategy.should_sell(
            trade, sell_rate, datetime.utcnow(), buy, sell,
            force_stoploss=self.edge.stoploss(trade.pair) if self.edge else 0
        )

        if should_sell.sell_flag:
            logger.info(f'Executing Sell for {trade.pair}. Reason: {should_sell.sell_type}')
            self.execute_sell(trade, sell_rate, should_sell.sell_type)
            return True
        return False

    def _check_timed_out(self, side: str, order: dict) -> bool:
        """
        Check if timeout is active, and if the order is still open and timed out
        """
        timeout = self.config.get('unfilledtimeout', {}).get(side)
        ordertime = arrow.get(order['datetime']).datetime
        if timeout is not None:
            timeout_threshold = arrow.utcnow().shift(minutes=-timeout).datetime

            return (order['status'] == 'open' and order['side'] == side
                    and ordertime < timeout_threshold)
        return False

    def check_handle_timedout(self) -> None:
        """
        Check if any orders are timed out and cancel if neccessary
        :param timeoutvalue: Number of minutes until order is considered timed out
        :return: None
        """

        for trade in Trade.get_open_order_trades():
            try:
                if not trade.open_order_id:
                    continue
                order = self.exchange.get_order(trade.open_order_id, trade.pair)
            except (RequestException, DependencyException, InvalidOrderException):
                logger.info(
                    'Cannot query order for %s due to %s',
                    trade,
                    traceback.format_exc())
                continue

            # Check if trade is still actually open
            if float(order.get('remaining', 0.0)) == 0.0:
                self.wallets.update()
                continue

            if ((order['side'] == 'buy' and order['status'] == 'canceled')
<<<<<<< HEAD
                    or self._check_timed_out('buy', order)
                    or strategy_safe_wrapper(self.strategy.check_buy_timeout,
                                             default_retval=False)(pair=trade.pair,
                                                                   trade=trade,
                                                                   order=order)):

=======
                    or (self._check_timed_out('buy', order))):
>>>>>>> 43add0b1
                self.handle_timedout_limit_buy(trade, order)
                self.wallets.update()
                order_type = self.strategy.order_types['buy']
                self._notify_buy_cancel(trade, order_type)

            elif ((order['side'] == 'sell' and order['status'] == 'canceled')
                  or (self._check_timed_out('sell', order))
                  or strategy_safe_wrapper(self.strategy.check_sell_timeout,
                                           default_retval=False)(pair=trade.pair,
                                                                 trade=trade,
                                                                 order=order)):
                self.handle_timedout_limit_sell(trade, order)
                self.wallets.update()
                order_type = self.strategy.order_types['sell']
                self._notify_sell_cancel(trade, order_type)

    def handle_timedout_limit_buy(self, trade: Trade, order: Dict) -> bool:
        """
        Buy timeout - cancel order
        :return: True if order was fully cancelled
        """
        if order['status'] != 'canceled':
            reason = "cancelled due to timeout"
            corder = self.exchange.cancel_order(trade.open_order_id, trade.pair)
            logger.info('Buy order %s for %s.', reason, trade)
        else:
            # Order was cancelled already, so we can reuse the existing dict
            corder = order
            reason = "cancelled on exchange"
            logger.info('Buy order %s for %s.', reason, trade)

        if corder.get('remaining', order['remaining']) == order['amount']:
            # if trade is not partially completed, just delete the trade
            Trade.session.delete(trade)
            Trade.session.flush()
            return True

        # if trade is partially complete, edit the stake details for the trade
        # and close the order
        # cancel_order may not contain the full order dict, so we need to fallback
        # to the order dict aquired before cancelling.
        # we need to fall back to the values from order if corder does not contain these keys.
        trade.amount = order['amount'] - corder.get('remaining', order['remaining'])
        trade.stake_amount = trade.amount * trade.open_rate
        # verify if fees were taken from amount to avoid problems during selling
        try:
            new_amount = self.get_real_amount(trade, corder if 'fee' in corder else order,
                                              trade.amount)
            if not isclose(order['amount'], new_amount, abs_tol=constants.MATH_CLOSE_PREC):
                trade.amount = new_amount
                # Fee was applied, so set to 0
                trade.fee_open = 0
                trade.recalc_open_trade_price()
        except DependencyException as e:
            logger.warning("Could not update trade amount: %s", e)

        trade.open_order_id = None
        logger.info('Partial buy order timeout for %s.', trade)
        self.rpc.send_msg({
            'type': RPCMessageType.STATUS_NOTIFICATION,
            'status': f'Remaining buy order for {trade.pair} cancelled due to timeout'
        })
        return False

    def handle_timedout_limit_sell(self, trade: Trade, order: Dict) -> bool:
        """
        Sell timeout - cancel order and update trade
        :return: True if order was fully cancelled
        """
        # if trade is not partially completed, just cancel the trade
        if order['remaining'] == order['amount']:
            if order["status"] != "canceled":
                reason = "cancelled due to timeout"
                # if trade is not partially completed, just delete the trade
                self.exchange.cancel_order(trade.open_order_id, trade.pair)
                logger.info('Sell order %s for %s.', reason, trade)
            else:
                reason = "cancelled on exchange"
                logger.info('Sell order %s for %s.', reason, trade)

            trade.close_rate = None
            trade.close_profit = None
            trade.close_date = None
            trade.is_open = True
            trade.open_order_id = None

            return True

        # TODO: figure out how to handle partially complete sell orders
        return False

    def _safe_sell_amount(self, pair: str, amount: float) -> float:
        """
        Get sellable amount.
        Should be trade.amount - but will fall back to the available amount if necessary.
        This should cover cases where get_real_amount() was not able to update the amount
        for whatever reason.
        :param pair: Pair we're trying to sell
        :param amount: amount we expect to be available
        :return: amount to sell
        :raise: DependencyException: if available balance is not within 2% of the available amount.
        """
        # Update wallets to ensure amounts tied up in a stoploss is now free!
        self.wallets.update()

        wallet_amount = self.wallets.get_free(pair.split('/')[0])
        logger.debug(f"{pair} - Wallet: {wallet_amount} - Trade-amount: {amount}")
        if wallet_amount >= amount:
            return amount
        elif wallet_amount > amount * 0.98:
            logger.info(f"{pair} - Falling back to wallet-amount.")
            return wallet_amount
        else:
            raise DependencyException(
                f"Not enough amount to sell. Trade-amount: {amount}, Wallet: {wallet_amount}")

    def execute_sell(self, trade: Trade, limit: float, sell_reason: SellType) -> bool:
        """
        Executes a limit sell for the given trade and limit
        :param trade: Trade instance
        :param limit: limit rate for the sell order
        :param sellreason: Reason the sell was triggered
        :return: True if it succeeds (supported) False (not supported)
        """
        sell_type = 'sell'
        if sell_reason in (SellType.STOP_LOSS, SellType.TRAILING_STOP_LOSS):
            sell_type = 'stoploss'

        # if stoploss is on exchange and we are on dry_run mode,
        # we consider the sell price stop price
        if self.config['dry_run'] and sell_type == 'stoploss' \
           and self.strategy.order_types['stoploss_on_exchange']:
            limit = trade.stop_loss

        # First cancelling stoploss on exchange ...
        if self.strategy.order_types.get('stoploss_on_exchange') and trade.stoploss_order_id:
            try:
                self.exchange.cancel_order(trade.stoploss_order_id, trade.pair)
            except InvalidOrderException:
                logger.exception(f"Could not cancel stoploss order {trade.stoploss_order_id}")

        order_type = self.strategy.order_types[sell_type]
        if sell_reason == SellType.EMERGENCY_SELL:
            # Emergency sells (default to market!)
            order_type = self.strategy.order_types.get("emergencysell", "market")

        amount = self._safe_sell_amount(trade.pair, trade.amount)

        # Execute sell and update trade record
        order = self.exchange.sell(pair=str(trade.pair),
                                   ordertype=order_type,
                                   amount=amount, rate=limit,
                                   time_in_force=self.strategy.order_time_in_force['sell']
                                   )

        trade.open_order_id = order['id']
        trade.close_rate_requested = limit
        trade.sell_reason = sell_reason.value
        # In case of market sell orders the order can be closed immediately
        if order.get('status', 'unknown') == 'closed':
            trade.update(order)
        Trade.session.flush()

        # Lock pair for one candle to prevent immediate rebuys
        self.strategy.lock_pair(trade.pair, timeframe_to_next_date(self.config['ticker_interval']))

        self._notify_sell(trade, order_type)

        return True

    def _notify_sell(self, trade: Trade, order_type: str) -> None:
        """
        Sends rpc notification when a sell occured.
        """
        profit_rate = trade.close_rate if trade.close_rate else trade.close_rate_requested
        profit_trade = trade.calc_profit(rate=profit_rate)
        # Use cached ticker here - it was updated seconds ago.
        current_rate = self.get_sell_rate(trade.pair, False)
        profit_percent = trade.calc_profit_ratio(profit_rate)
        gain = "profit" if profit_percent > 0 else "loss"

        msg = {
            'type': RPCMessageType.SELL_NOTIFICATION,
            'exchange': trade.exchange.capitalize(),
            'pair': trade.pair,
            'gain': gain,
            'limit': profit_rate,
            'order_type': order_type,
            'amount': trade.amount,
            'open_rate': trade.open_rate,
            'current_rate': current_rate,
            'profit_amount': profit_trade,
            'profit_percent': profit_percent,
            'sell_reason': trade.sell_reason,
            'open_date': trade.open_date,
            'close_date': trade.close_date or datetime.utcnow(),
            'stake_currency': self.config['stake_currency'],
            'fiat_currency': self.config.get('fiat_display_currency', None),
        }

        if 'fiat_display_currency' in self.config:
            msg.update({
                'fiat_currency': self.config['fiat_display_currency'],
            })

        # Send the message
        self.rpc.send_msg(msg)

    def _notify_sell_cancel(self, trade: Trade, order_type: str) -> None:
        """
        Sends rpc notification when a sell cancel occured.
        """
        profit_rate = trade.close_rate if trade.close_rate else trade.close_rate_requested
        profit_trade = trade.calc_profit(rate=profit_rate)
        current_rate = self.get_sell_rate(trade.pair, True)
        profit_percent = trade.calc_profit_ratio(profit_rate)
        gain = "profit" if profit_percent > 0 else "loss"

        msg = {
            'type': RPCMessageType.SELL_CANCEL_NOTIFICATION,
            'exchange': trade.exchange.capitalize(),
            'pair': trade.pair,
            'gain': gain,
            'limit': profit_rate,
            'order_type': order_type,
            'amount': trade.amount,
            'open_rate': trade.open_rate,
            'current_rate': current_rate,
            'profit_amount': profit_trade,
            'profit_percent': profit_percent,
            'sell_reason': trade.sell_reason,
            'open_date': trade.open_date,
            'close_date': trade.close_date,
            'stake_currency': self.config['stake_currency'],
            'fiat_currency': self.config.get('fiat_display_currency', None),
        }

        if 'fiat_display_currency' in self.config:
            msg.update({
                'fiat_currency': self.config['fiat_display_currency'],
            })

        # Send the message
        self.rpc.send_msg(msg)

#
# Common update trade state methods
#

    def update_trade_state(self, trade: Trade, action_order: dict = None) -> None:
        """
        Checks trades with open orders and updates the amount if necessary
        """
        # Get order details for actual price per unit
        if trade.open_order_id:
            # Update trade with order values
            logger.info('Found open order for %s', trade)
            try:
                order = action_order or self.exchange.get_order(trade.open_order_id, trade.pair)
            except InvalidOrderException as exception:
                logger.warning('Unable to fetch order %s: %s', trade.open_order_id, exception)
                return
            # Try update amount (binance-fix)
            try:
                new_amount = self.get_real_amount(trade, order)
                if not isclose(order['amount'], new_amount, abs_tol=constants.MATH_CLOSE_PREC):
                    order['amount'] = new_amount
                    # Fee was applied, so set to 0
                    trade.fee_open = 0
                    trade.recalc_open_trade_price()

            except DependencyException as exception:
                logger.warning("Could not update trade amount: %s", exception)

            trade.update(order)

            # Updating wallets when order is closed
            if not trade.is_open:
                self.wallets.update()

    def get_real_amount(self, trade: Trade, order: Dict, order_amount: float = None) -> float:
        """
        Get real amount for the trade
        Necessary for exchanges which charge fees in base currency (e.g. binance)
        """
        if order_amount is None:
            order_amount = order['amount']
        # Only run for closed orders
        if trade.fee_open == 0 or order['status'] == 'open':
            return order_amount

        # use fee from order-dict if possible
        if ('fee' in order and order['fee'] is not None and
                (order['fee'].keys() >= {'currency', 'cost'})):
            if (order['fee']['currency'] is not None and
                    order['fee']['cost'] is not None and
                    trade.pair.startswith(order['fee']['currency'])):
                new_amount = order_amount - order['fee']['cost']
                logger.info("Applying fee on amount for %s (from %s to %s) from Order",
                            trade, order['amount'], new_amount)
                return new_amount

        # Fallback to Trades
        trades = self.exchange.get_trades_for_order(trade.open_order_id, trade.pair,
                                                    trade.open_date)

        if len(trades) == 0:
            logger.info("Applying fee on amount for %s failed: myTrade-Dict empty found", trade)
            return order_amount
        amount = 0
        fee_abs = 0
        for exectrade in trades:
            amount += exectrade['amount']
            if ("fee" in exectrade and exectrade['fee'] is not None and
                    (exectrade['fee'].keys() >= {'currency', 'cost'})):
                # only applies if fee is in quote currency!
                if (exectrade['fee']['currency'] is not None and
                        exectrade['fee']['cost'] is not None and
                        trade.pair.startswith(exectrade['fee']['currency'])):
                    fee_abs += exectrade['fee']['cost']

        if not isclose(amount, order_amount, abs_tol=constants.MATH_CLOSE_PREC):
            logger.warning(f"Amount {amount} does not match amount {trade.amount}")
            raise DependencyException("Half bought? Amounts don't match")
        real_amount = amount - fee_abs
        if fee_abs != 0:
            logger.info(f"Applying fee on amount for {trade} "
                        f"(from {order_amount} to {real_amount}) from Trades")
        return real_amount<|MERGE_RESOLUTION|>--- conflicted
+++ resolved
@@ -848,23 +848,19 @@
                 continue
 
             if ((order['side'] == 'buy' and order['status'] == 'canceled')
-<<<<<<< HEAD
                     or self._check_timed_out('buy', order)
                     or strategy_safe_wrapper(self.strategy.check_buy_timeout,
                                              default_retval=False)(pair=trade.pair,
                                                                    trade=trade,
                                                                    order=order)):
 
-=======
-                    or (self._check_timed_out('buy', order))):
->>>>>>> 43add0b1
                 self.handle_timedout_limit_buy(trade, order)
                 self.wallets.update()
                 order_type = self.strategy.order_types['buy']
                 self._notify_buy_cancel(trade, order_type)
 
             elif ((order['side'] == 'sell' and order['status'] == 'canceled')
-                  or (self._check_timed_out('sell', order))
+                  or self._check_timed_out('sell', order)
                   or strategy_safe_wrapper(self.strategy.check_sell_timeout,
                                            default_retval=False)(pair=trade.pair,
                                                                  trade=trade,
