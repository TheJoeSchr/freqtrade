# pragma pylint: disable=missing-docstring, protected-access, C0103

import json
import os
import uuid
from shutil import copyfile

from freqtrade import optimize
from freqtrade.misc import file_dump_json
from freqtrade.optimize.__init__ import make_testdata_path, download_pairs, \
    download_backtesting_testdata, load_tickerdata_file, trim_tickerlist
from freqtrade.tests.conftest import log_has

# Change this if modifying UNITTEST/BTC testdatafile
_BTC_UNITTEST_LENGTH = 13681


def _backup_file(file: str, copy_file: bool = False) -> None:
    """
    Backup existing file to avoid deleting the user file
    :param file: complete path to the file
    :param touch_file: create an empty file in replacement
    :return: None
    """
    file_swp = file + '.swp'
    if os.path.isfile(file):
        os.rename(file, file_swp)

        if copy_file:
            copyfile(file_swp, file)


def _clean_test_file(file: str) -> None:
    """
    Backup existing file to avoid deleting the user file
    :param file: complete path to the file
    :return: None
    """
    file_swp = file + '.swp'
    # 1. Delete file from the test
    if os.path.isfile(file):
        os.remove(file)

    # 2. Rollback to the initial file
    if os.path.isfile(file_swp):
        os.rename(file_swp, file)


def test_load_data_30min_ticker(ticker_history, mocker, caplog) -> None:
    """
    Test load_data() with 30 min ticker
    """
    mocker.patch('freqtrade.optimize.get_ticker_history', return_value=ticker_history)

    file = os.path.join(os.path.dirname(__file__), '..', 'testdata', 'UNITTEST_BTC-30m.json')
    _backup_file(file, copy_file=True)
    optimize.load_data(None, pairs=['UNITTEST/BTC'], ticker_interval='30m')
    assert os.path.isfile(file) is True
    assert not log_has('Download the pair: "UNITTEST/BTC", Interval: 30m', caplog.record_tuples)
    _clean_test_file(file)


def test_load_data_5min_ticker(ticker_history, mocker, caplog) -> None:
    """
    Test load_data() with 5 min ticker
    """
    mocker.patch('freqtrade.optimize.get_ticker_history', return_value=ticker_history)

    file = os.path.join(os.path.dirname(__file__), '..', 'testdata', 'UNITTEST_BTC-5m.json')
    _backup_file(file, copy_file=True)
    optimize.load_data(None, pairs=['UNITTEST/BTC'], ticker_interval='5m')
    assert os.path.isfile(file) is True
    assert not log_has('Download the pair: "UNITTEST/BTC", Interval: 5m', caplog.record_tuples)
    _clean_test_file(file)


def test_load_data_1min_ticker(ticker_history, mocker, caplog) -> None:
    """
    Test load_data() with 1 min ticker
    """
    mocker.patch('freqtrade.optimize.get_ticker_history', return_value=ticker_history)

    file = os.path.join(os.path.dirname(__file__), '..', 'testdata', 'UNITTEST_BTC-1m.json')
    _backup_file(file, copy_file=True)
    optimize.load_data(None, ticker_interval='1m', pairs=['UNITTEST/BTC'])
    assert os.path.isfile(file) is True
    assert not log_has('Download the pair: "UNITTEST/BTC", Interval: 1m', caplog.record_tuples)
    _clean_test_file(file)


def test_load_data_with_new_pair_1min(ticker_history, mocker, caplog) -> None:
    """
    Test load_data() with 1 min ticker
    """
    mocker.patch('freqtrade.optimize.get_ticker_history', return_value=ticker_history)

    file = os.path.join(os.path.dirname(__file__), '..', 'testdata', 'MEME_BTC-1m.json')

    _backup_file(file)
    optimize.load_data(None, ticker_interval='1m', pairs=['MEME/BTC'])
    assert os.path.isfile(file) is True
    assert log_has('Download the pair: "MEME/BTC", Interval: 1m', caplog.record_tuples)
    _clean_test_file(file)


def test_testdata_path() -> None:
    assert os.path.join('freqtrade', 'tests', 'testdata') in make_testdata_path(None)


def test_download_pairs(ticker_history, mocker) -> None:
    mocker.patch('freqtrade.optimize.__init__.get_ticker_history', return_value=ticker_history)

    file1_1 = os.path.join(os.path.dirname(__file__), '..', 'testdata', 'MEME_BTC-1m.json')
    file1_5 = os.path.join(os.path.dirname(__file__), '..', 'testdata', 'MEME_BTC-5m.json')
    file2_1 = os.path.join(os.path.dirname(__file__), '..', 'testdata', 'CFI_BTC-1m.json')
    file2_5 = os.path.join(os.path.dirname(__file__), '..', 'testdata', 'CFI_BTC-5m.json')

    _backup_file(file1_1)
    _backup_file(file1_5)
    _backup_file(file2_1)
    _backup_file(file2_5)

    assert os.path.isfile(file1_1) is False
    assert os.path.isfile(file2_1) is False

    assert download_pairs(None, pairs=['MEME/BTC', 'CFI/BTC'], ticker_interval='1m') is True

    assert os.path.isfile(file1_1) is True
    assert os.path.isfile(file2_1) is True

    # clean files freshly downloaded
    _clean_test_file(file1_1)
    _clean_test_file(file2_1)

    assert os.path.isfile(file1_5) is False
    assert os.path.isfile(file2_5) is False

    assert download_pairs(None, pairs=['MEME/BTC', 'CFI/BTC'], ticker_interval='5m') is True

    assert os.path.isfile(file1_5) is True
    assert os.path.isfile(file2_5) is True

    # clean files freshly downloaded
    _clean_test_file(file1_5)
    _clean_test_file(file2_5)


def test_download_pairs_exception(ticker_history, mocker, caplog) -> None:
    mocker.patch('freqtrade.optimize.__init__.get_ticker_history', return_value=ticker_history)
    mocker.patch('freqtrade.optimize.__init__.download_backtesting_testdata',
                 side_effect=BaseException('File Error'))

    file1_1 = os.path.join(os.path.dirname(__file__), '..', 'testdata', 'MEME_BTC-1m.json')
    file1_5 = os.path.join(os.path.dirname(__file__), '..', 'testdata', 'MEME_BTC-5m.json')
    _backup_file(file1_1)
    _backup_file(file1_5)

    download_pairs(None, pairs=['MEME/BTC'], ticker_interval='1m')
    # clean files freshly downloaded
    _clean_test_file(file1_1)
    _clean_test_file(file1_5)
    assert log_has('Failed to download the pair: "MEME/BTC", Interval: 1m', caplog.record_tuples)


def test_download_backtesting_testdata(ticker_history, mocker) -> None:
    mocker.patch('freqtrade.optimize.__init__.get_ticker_history', return_value=ticker_history)

    # Download a 1 min ticker file
    file1 = os.path.join(os.path.dirname(__file__), '..', 'testdata', 'XEL_BTC-1m.json')
    _backup_file(file1)
    download_backtesting_testdata(None, pair="XEL/BTC", interval='1m')
    assert os.path.isfile(file1) is True
    _clean_test_file(file1)

    # Download a 5 min ticker file
    file2 = os.path.join(os.path.dirname(__file__), '..', 'testdata', 'STORJ_BTC-5m.json')
    _backup_file(file2)

    download_backtesting_testdata(None, pair="STORJ/BTC", interval='5m')
    assert os.path.isfile(file2) is True
    _clean_test_file(file2)


def test_download_backtesting_testdata2(mocker) -> None:
<<<<<<< HEAD
    tick = [
        [1509836520000, 0.00162008, 0.00162008, 0.00162008, 0.00162008, 108.14853839],
        [1509836580000, 0.00161, 0.00161, 0.00161, 0.00161, 82.390199]
    ]
    mocker.patch('freqtrade.misc.file_dump_json', return_value=None)
    mocker.patch('freqtrade.optimize.__init__.get_ticker_history', return_value=tick)
    assert download_backtesting_testdata(None, pair="UNITTEST/BTC", interval='1m')
    assert download_backtesting_testdata(None, pair="UNITTEST/BTC", interval='3m')
=======
    tick = [{'T': 'bar'}, {'T': 'foo'}]
    json_dump_mock = mocker.patch('freqtrade.misc.file_dump_json', return_value=None)
    mocker.patch('freqtrade.optimize.__init__.get_ticker_history', return_value=tick)
    download_backtesting_testdata(None, pair="BTC-UNITEST", interval=1)
    download_backtesting_testdata(None, pair="BTC-UNITEST", interval=3)
    assert json_dump_mock.call_count == 2
>>>>>>> bddf009a


def test_load_tickerdata_file() -> None:
    # 7 does not exist in either format.
    assert not load_tickerdata_file(None, 'UNITTEST/BTC', '7m')
    # 1 exists only as a .json
    tickerdata = load_tickerdata_file(None, 'UNITTEST/BTC', '1m')
    assert _BTC_UNITTEST_LENGTH == len(tickerdata)
    # 8 .json is empty and will fail if it's loaded. .json.gz is a copy of 1.json
    tickerdata = load_tickerdata_file(None, 'UNITTEST/BTC', '8m')
    assert _BTC_UNITTEST_LENGTH == len(tickerdata)


def test_init(default_conf, mocker) -> None:
    conf = {'exchange': {'pair_whitelist': []}}
    mocker.patch('freqtrade.optimize.hyperopt_optimize_conf', return_value=conf)
    assert {} == optimize.load_data(
        '',
        pairs=[],
        refresh_pairs=True,
        ticker_interval=default_conf['ticker_interval']
    )


def test_trim_tickerlist() -> None:
    file = os.path.join(os.path.dirname(__file__), '..', 'testdata', 'UNITTEST_BTC-1m.json')
    with open(file) as data_file:
        ticker_list = json.load(data_file)
    ticker_list_len = len(ticker_list)

    # Test the pattern ^(-\d+)$
    # This pattern remove X element from the beginning
    timerange = ((None, 'line'), None, 5)
    ticker = trim_tickerlist(ticker_list, timerange)
    ticker_len = len(ticker)

    assert ticker_list_len == ticker_len + 5
    assert ticker_list[0] is not ticker[0]  # The first element should be different
    assert ticker_list[-1] is ticker[-1]  # The last element must be the same

    # Test the pattern ^(\d+)-$
    # This pattern keep X element from the end
    timerange = (('line', None), 5, None)
    ticker = trim_tickerlist(ticker_list, timerange)
    ticker_len = len(ticker)

    assert ticker_len == 5
    assert ticker_list[0] is ticker[0]  # The first element must be the same
    assert ticker_list[-1] is not ticker[-1]  # The last element should be different

    # Test the pattern ^(\d+)-(\d+)$
    # This pattern extract a window
    timerange = (('index', 'index'), 5, 10)
    ticker = trim_tickerlist(ticker_list, timerange)
    ticker_len = len(ticker)

    assert ticker_len == 5
    assert ticker_list[0] is not ticker[0]  # The first element should be different
    assert ticker_list[5] is ticker[0]  # The list starts at the index 5
    assert ticker_list[9] is ticker[-1]  # The list ends at the index 9 (5 elements)

    # Test a wrong pattern
    # This pattern must return the list unchanged
    timerange = ((None, None), None, 5)
    ticker = trim_tickerlist(ticker_list, timerange)
    ticker_len = len(ticker)

    assert ticker_list_len == ticker_len


def test_file_dump_json() -> None:
    """
    Test file_dump_json()
    :return: None
    """
    file = os.path.join(os.path.dirname(__file__), '..', 'testdata',
                        'test_{id}.json'.format(id=str(uuid.uuid4())))
    data = {'bar': 'foo'}

    # check the file we will create does not exist
    assert os.path.isfile(file) is False

    # Create the Json file
    file_dump_json(file, data)

    # Check the file was create
    assert os.path.isfile(file) is True

    # Open the Json file created and test the data is in it
    with open(file) as data_file:
        json_from_file = json.load(data_file)

    assert 'bar' in json_from_file
    assert json_from_file['bar'] == 'foo'

    # Remove the file
    _clean_test_file(file)<|MERGE_RESOLUTION|>--- conflicted
+++ resolved
@@ -182,23 +182,15 @@
 
 
 def test_download_backtesting_testdata2(mocker) -> None:
-<<<<<<< HEAD
     tick = [
         [1509836520000, 0.00162008, 0.00162008, 0.00162008, 0.00162008, 108.14853839],
         [1509836580000, 0.00161, 0.00161, 0.00161, 0.00161, 82.390199]
     ]
-    mocker.patch('freqtrade.misc.file_dump_json', return_value=None)
-    mocker.patch('freqtrade.optimize.__init__.get_ticker_history', return_value=tick)
-    assert download_backtesting_testdata(None, pair="UNITTEST/BTC", interval='1m')
-    assert download_backtesting_testdata(None, pair="UNITTEST/BTC", interval='3m')
-=======
-    tick = [{'T': 'bar'}, {'T': 'foo'}]
     json_dump_mock = mocker.patch('freqtrade.misc.file_dump_json', return_value=None)
     mocker.patch('freqtrade.optimize.__init__.get_ticker_history', return_value=tick)
-    download_backtesting_testdata(None, pair="BTC-UNITEST", interval=1)
-    download_backtesting_testdata(None, pair="BTC-UNITEST", interval=3)
+    download_backtesting_testdata(None, pair="UNITTEST/BTC", interval='1m')
+    download_backtesting_testdata(None, pair="UNITTEST/BTC", interval='3m')
     assert json_dump_mock.call_count == 2
->>>>>>> bddf009a
 
 
 def test_load_tickerdata_file() -> None:
