"""
This module loads custom exchanges
"""
import logging

import freqtrade.exchange as exchanges
from freqtrade.exchange import MAP_EXCHANGE_CHILDCLASS, Exchange
from freqtrade.resolvers import IResolver


logger = logging.getLogger(__name__)


class ExchangeResolver(IResolver):
    """
    This class contains all the logic to load a custom exchange class
    """
    object_type = Exchange

    @staticmethod
    def load_exchange(exchange_name: str, config: dict, validate: bool = True,
<<<<<<< HEAD
                      freqai: bool = False) -> Exchange:
=======
                      load_leverage_tiers: bool = False) -> Exchange:
>>>>>>> 83cac7be
        """
        Load the custom class from config parameter
        :param exchange_name: name of the Exchange to load
        :param config: configuration dictionary
        """
        # Map exchange name to avoid duplicate classes for identical exchanges
        exchange_name = MAP_EXCHANGE_CHILDCLASS.get(exchange_name, exchange_name)
        exchange_name = exchange_name.title()
        exchange = None
        try:
<<<<<<< HEAD
            exchange = ExchangeResolver._load_exchange(exchange_name,
                                                       kwargs={'config': config,
                                                               'validate': validate,
                                                               'freqai': freqai})
=======
            exchange = ExchangeResolver._load_exchange(
                exchange_name,
                kwargs={
                    'config': config,
                    'validate': validate,
                    'load_leverage_tiers': load_leverage_tiers}
            )
>>>>>>> 83cac7be
        except ImportError:
            logger.info(
                f"No {exchange_name} specific subclass found. Using the generic class instead.")
        if not exchange:
            exchange = Exchange(config, validate=validate)
        return exchange

    @staticmethod
    def _load_exchange(exchange_name: str, kwargs: dict) -> Exchange:
        """
        Loads the specified exchange.
        Only checks for exchanges exported in freqtrade.exchanges
        :param exchange_name: name of the module to import
        :return: Exchange instance or None
        """

        try:
            ex_class = getattr(exchanges, exchange_name)

            exchange = ex_class(**kwargs)
            if exchange:
                logger.info(f"Using resolved exchange '{exchange_name}'...")
                return exchange
        except AttributeError:
            # Pass and raise ImportError instead
            pass

        raise ImportError(
            f"Impossible to load Exchange '{exchange_name}'. This class does not exist "
            "or contains Python code errors."
        )<|MERGE_RESOLUTION|>--- conflicted
+++ resolved
@@ -19,11 +19,7 @@
 
     @staticmethod
     def load_exchange(exchange_name: str, config: dict, validate: bool = True,
-<<<<<<< HEAD
-                      freqai: bool = False) -> Exchange:
-=======
                       load_leverage_tiers: bool = False) -> Exchange:
->>>>>>> 83cac7be
         """
         Load the custom class from config parameter
         :param exchange_name: name of the Exchange to load
@@ -34,12 +30,6 @@
         exchange_name = exchange_name.title()
         exchange = None
         try:
-<<<<<<< HEAD
-            exchange = ExchangeResolver._load_exchange(exchange_name,
-                                                       kwargs={'config': config,
-                                                               'validate': validate,
-                                                               'freqai': freqai})
-=======
             exchange = ExchangeResolver._load_exchange(
                 exchange_name,
                 kwargs={
@@ -47,7 +37,6 @@
                     'validate': validate,
                     'load_leverage_tiers': load_leverage_tiers}
             )
->>>>>>> 83cac7be
         except ImportError:
             logger.info(
                 f"No {exchange_name} specific subclass found. Using the generic class instead.")
