# pragma pylint: disable=too-few-public-methods

"""
bot constants
"""
from typing import List, Tuple


DEFAULT_CONFIG = 'config.json'
DEFAULT_EXCHANGE = 'bittrex'
PROCESS_THROTTLE_SECS = 5  # sec
HYPEROPT_EPOCH = 100  # epochs
RETRY_TIMEOUT = 30  # sec
TIMEOUT_UNITS = ['minutes', 'seconds']
EXPORT_OPTIONS = ['none', 'trades']
DEFAULT_DB_PROD_URL = 'sqlite:///tradesv3.sqlite'
DEFAULT_DB_DRYRUN_URL = 'sqlite:///tradesv3.dryrun.sqlite'
UNLIMITED_STAKE_AMOUNT = 'unlimited'
DEFAULT_AMOUNT_RESERVE_PERCENT = 0.05
REQUIRED_ORDERTIF = ['buy', 'sell']
REQUIRED_ORDERTYPES = ['buy', 'sell', 'stoploss', 'stoploss_on_exchange']
ORDERBOOK_SIDES = ['ask', 'bid']
ORDERTYPE_POSSIBILITIES = ['limit', 'market']
ORDERTIF_POSSIBILITIES = ['gtc', 'fok', 'ioc']
HYPEROPT_LOSS_BUILTIN = ['ShortTradeDurHyperOptLoss', 'OnlyProfitHyperOptLoss',
                         'SharpeHyperOptLoss', 'SharpeHyperOptLossDaily',
                         'SortinoHyperOptLoss', 'SortinoHyperOptLossDaily',
                         'MaxDrawDownHyperOptLoss']
AVAILABLE_PAIRLISTS = ['StaticPairList', 'VolumePairList',
                       'AgeFilter', 'OffsetFilter', 'PerformanceFilter',
                       'PrecisionFilter', 'PriceFilter', 'RangeStabilityFilter',
                       'ShuffleFilter', 'SpreadFilter', 'VolatilityFilter']
AVAILABLE_PROTECTIONS = ['CooldownPeriod', 'LowProfitPairs', 'MaxDrawdown', 'StoplossGuard']
AVAILABLE_DATAHANDLERS = ['json', 'jsongz', 'hdf5']
BACKTEST_BREAKDOWNS = ['day', 'week', 'month']
DRY_RUN_WALLET = 1000
DATETIME_PRINT_FORMAT = '%Y-%m-%d %H:%M:%S'
MATH_CLOSE_PREC = 1e-14  # Precision used for float comparisons
DEFAULT_DATAFRAME_COLUMNS = ['date', 'open', 'high', 'low', 'close', 'volume']
# Don't modify sequence of DEFAULT_TRADES_COLUMNS
# it has wide consequences for stored trades files
DEFAULT_TRADES_COLUMNS = ['timestamp', 'id', 'type', 'side', 'price', 'amount', 'cost']
TRADING_MODES = ['spot', 'margin', 'futures']
COLLATERAL_TYPES = ['cross', 'isolated']

LAST_BT_RESULT_FN = '.last_result.json'
FTHYPT_FILEVERSION = 'fthypt_fileversion'

USERPATH_HYPEROPTS = 'hyperopts'
USERPATH_STRATEGIES = 'strategies'
USERPATH_NOTEBOOKS = 'notebooks'

TELEGRAM_SETTING_OPTIONS = ['on', 'off', 'silent']
ENV_VAR_PREFIX = 'FREQTRADE__'

NON_OPEN_EXCHANGE_STATES = ('cancelled', 'canceled', 'closed', 'expired')


# Define decimals per coin for outputs
# Only used for outputs.
DECIMAL_PER_COIN_FALLBACK = 3  # Should be low to avoid listing all possible FIAT's
DECIMALS_PER_COIN = {
    'BTC': 8,
    'ETH': 5,
}

DUST_PER_COIN = {
    'BTC': 0.0001,
    'ETH': 0.01
}


# Source files with destination directories within user-directory
USER_DATA_FILES = {
    'sample_strategy.py': USERPATH_STRATEGIES,
    'sample_hyperopt_loss.py': USERPATH_HYPEROPTS,
    'strategy_analysis_example.ipynb': USERPATH_NOTEBOOKS,
}

SUPPORTED_FIAT = [
    "AUD", "BRL", "CAD", "CHF", "CLP", "CNY", "CZK", "DKK",
    "EUR", "GBP", "HKD", "HUF", "IDR", "ILS", "INR", "JPY",
    "KRW", "MXN", "MYR", "NOK", "NZD", "PHP", "PKR", "PLN",
    "RUB", "SEK", "SGD", "THB", "TRY", "TWD", "ZAR", "USD",
    "BTC", "ETH", "XRP", "LTC", "BCH"
]

MINIMAL_CONFIG = {
    'stake_currency': '',
    'dry_run': True,
    'exchange': {
        'name': '',
        'key': '',
        'secret': '',
        'pair_whitelist': [],
        'ccxt_async_config': {
            'enableRateLimit': True,
        }
    }
}

# Required json-schema for user specified config
CONF_SCHEMA = {
    'type': 'object',
    'properties': {
        'max_open_trades': {'type': ['integer', 'number'], 'minimum': -1},
        'new_pairs_days': {'type': 'integer', 'default': 30},
        'timeframe': {'type': 'string'},
        'stake_currency': {'type': 'string'},
        'stake_amount': {
            'type': ['number', 'string'],
            'minimum': 0.0001,
            'pattern': UNLIMITED_STAKE_AMOUNT
        },
        'tradable_balance_ratio': {
            'type': 'number',
            'minimum': 0.0,
            'maximum': 1,
            'default': 0.99
        },
        'available_capital': {
            'type': 'number',
            'minimum': 0,
        },
        'amend_last_stake_amount': {'type': 'boolean', 'default': False},
        'last_stake_amount_min_ratio': {
            'type': 'number', 'minimum': 0.0, 'maximum': 1.0, 'default': 0.5
        },
        'fiat_display_currency': {'type': 'string', 'enum': SUPPORTED_FIAT},
        'dry_run': {'type': 'boolean'},
        'dry_run_wallet': {'type': 'number', 'default': DRY_RUN_WALLET},
        'cancel_open_orders_on_exit': {'type': 'boolean', 'default': False},
        'process_only_new_candles': {'type': 'boolean'},
        'minimal_roi': {
            'type': 'object',
            'patternProperties': {
                '^[0-9.]+$': {'type': 'number'}
            },
            'minProperties': 1
        },
        'amount_reserve_percent': {'type': 'number', 'minimum': 0.0, 'maximum': 0.5},
        'stoploss': {'type': 'number', 'maximum': 0, 'exclusiveMaximum': True},
        'trailing_stop': {'type': 'boolean'},
        'trailing_stop_positive': {'type': 'number', 'minimum': 0, 'maximum': 1},
        'trailing_stop_positive_offset': {'type': 'number', 'minimum': 0, 'maximum': 1},
        'trailing_only_offset_is_reached': {'type': 'boolean'},
        'use_sell_signal': {'type': 'boolean'},
        'sell_profit_only': {'type': 'boolean'},
        'sell_profit_offset': {'type': 'number'},
        'ignore_roi_if_buy_signal': {'type': 'boolean'},
        'ignore_buying_expired_candle_after': {'type': 'number'},
<<<<<<< HEAD
        'trading_mode': {'type': 'string', 'enum': TRADING_MODES},
        'collateral_type': {'type': 'string', 'enum': COLLATERAL_TYPES},
=======
        'backtest_breakdown': {
            'type': 'array',
            'items': {'type': 'string', 'enum': BACKTEST_BREAKDOWNS}
        },
>>>>>>> 96f99699
        'bot_name': {'type': 'string'},
        'unfilledtimeout': {
            'type': 'object',
            'properties': {
                'buy': {'type': 'number', 'minimum': 1},
                'sell': {'type': 'number', 'minimum': 1},
                'unit': {'type': 'string', 'enum': TIMEOUT_UNITS, 'default': 'minutes'}
            }
        },
        'bid_strategy': {
            'type': 'object',
            'properties': {
                'ask_last_balance': {
                    'type': 'number',
                    'minimum': 0,
                    'maximum': 1,
                    'exclusiveMaximum': False,
                },
                'price_side': {'type': 'string', 'enum': ORDERBOOK_SIDES, 'default': 'bid'},
                'use_order_book': {'type': 'boolean'},
                'order_book_top': {'type': 'integer', 'minimum': 1, 'maximum': 50, },
                'check_depth_of_market': {
                    'type': 'object',
                    'properties': {
                        'enabled': {'type': 'boolean'},
                        'bids_to_ask_delta': {'type': 'number', 'minimum': 0},
                    }
                },
            },
            'required': ['price_side']
        },
        'ask_strategy': {
            'type': 'object',
            'properties': {
                'price_side': {'type': 'string', 'enum': ORDERBOOK_SIDES, 'default': 'ask'},
                'bid_last_balance': {
                    'type': 'number',
                    'minimum': 0,
                    'maximum': 1,
                    'exclusiveMaximum': False,
                },
                'use_order_book': {'type': 'boolean'},
                'order_book_top': {'type': 'integer', 'minimum': 1, 'maximum': 50, },
            },
            'required': ['price_side']
        },
        'custom_price_max_distance_ratio': {
            'type': 'number', 'minimum': 0.0
        },
        'order_types': {
            'type': 'object',
            'properties': {
                'buy': {'type': 'string', 'enum': ORDERTYPE_POSSIBILITIES},
                'sell': {'type': 'string', 'enum': ORDERTYPE_POSSIBILITIES},
                'forcesell': {'type': 'string', 'enum': ORDERTYPE_POSSIBILITIES},
                'forcebuy': {'type': 'string', 'enum': ORDERTYPE_POSSIBILITIES},
                'emergencysell': {'type': 'string', 'enum': ORDERTYPE_POSSIBILITIES},
                'stoploss': {'type': 'string', 'enum': ORDERTYPE_POSSIBILITIES},
                'stoploss_on_exchange': {'type': 'boolean'},
                'stoploss_on_exchange_interval': {'type': 'number'},
                'stoploss_on_exchange_limit_ratio': {'type': 'number', 'minimum': 0.0,
                                                     'maximum': 1.0}
            },
            'required': ['buy', 'sell', 'stoploss', 'stoploss_on_exchange']
        },
        'order_time_in_force': {
            'type': 'object',
            'properties': {
                'buy': {'type': 'string', 'enum': ORDERTIF_POSSIBILITIES},
                'sell': {'type': 'string', 'enum': ORDERTIF_POSSIBILITIES}
            },
            'required': ['buy', 'sell']
        },
        'exchange': {'$ref': '#/definitions/exchange'},
        'edge': {'$ref': '#/definitions/edge'},
        'experimental': {
            'type': 'object',
            'properties': {
                'block_bad_exchanges': {'type': 'boolean'}
            }
        },
        'pairlists': {
            'type': 'array',
            'items': {
                'type': 'object',
                'properties': {
                    'method': {'type': 'string', 'enum': AVAILABLE_PAIRLISTS},
                },
                'required': ['method'],
            }
        },
        'protections': {
            'type': 'array',
            'items': {
                'type': 'object',
                'properties': {
                    'method': {'type': 'string', 'enum': AVAILABLE_PROTECTIONS},
                    'stop_duration': {'type': 'number', 'minimum': 0.0},
                    'stop_duration_candles': {'type': 'number', 'minimum': 0},
                    'trade_limit': {'type': 'number', 'minimum': 1},
                    'lookback_period': {'type': 'number', 'minimum': 1},
                    'lookback_period_candles': {'type': 'number', 'minimum': 1},
                },
                'required': ['method'],
            }
        },
        'telegram': {
            'type': 'object',
            'properties': {
                'enabled': {'type': 'boolean'},
                'token': {'type': 'string'},
                'chat_id': {'type': 'string'},
                'balance_dust_level': {'type': 'number', 'minimum': 0.0},
                'notification_settings': {
                    'type': 'object',
                    'default': {},
                    'properties': {
                        'status': {'type': 'string', 'enum': TELEGRAM_SETTING_OPTIONS},
                        'warning': {'type': 'string', 'enum': TELEGRAM_SETTING_OPTIONS},
                        'startup': {'type': 'string', 'enum': TELEGRAM_SETTING_OPTIONS},
                        'buy': {'type': 'string', 'enum': TELEGRAM_SETTING_OPTIONS},
                        'buy_cancel': {'type': 'string', 'enum': TELEGRAM_SETTING_OPTIONS},
                        'buy_fill': {'type': 'string',
                                     'enum': TELEGRAM_SETTING_OPTIONS,
                                     'default': 'off'
                                     },
                        'sell': {
                            'type': ['string', 'object'],
                            'additionalProperties': {
                                'type': 'string',
                                'enum': TELEGRAM_SETTING_OPTIONS
                            }
                        },
                        'sell_cancel': {'type': 'string', 'enum': TELEGRAM_SETTING_OPTIONS},
                        'sell_fill': {
                            'type': 'string',
                            'enum': TELEGRAM_SETTING_OPTIONS,
                            'default': 'off'
                        },
                        'protection_trigger': {
                            'type': 'string',
                            'enum': TELEGRAM_SETTING_OPTIONS,
                            'default': 'off'
                        },
                        'protection_trigger_global': {
                            'type': 'string',
                            'enum': TELEGRAM_SETTING_OPTIONS,
                        },
                    }
                },
                'reload': {'type': 'boolean'},
            },
            'required': ['enabled', 'token', 'chat_id'],
        },
        'webhook': {
            'type': 'object',
            'properties': {
                'enabled': {'type': 'boolean'},
                'webhookbuy': {'type': 'object'},
                'webhookbuycancel': {'type': 'object'},
                'webhooksell': {'type': 'object'},
                'webhooksellcancel': {'type': 'object'},
                'webhookstatus': {'type': 'object'},
            },
        },
        'api_server': {
            'type': 'object',
            'properties': {
                'enabled': {'type': 'boolean'},
                'listen_ip_address': {'format': 'ipv4'},
                'listen_port': {
                    'type': 'integer',
                    'minimum': 1024,
                    'maximum': 65535
                },
                'username': {'type': 'string'},
                'password': {'type': 'string'},
                'jwt_secret_key': {'type': 'string'},
                'CORS_origins': {'type': 'array', 'items': {'type': 'string'}},
                'verbosity': {'type': 'string', 'enum': ['error', 'info']},
            },
            'required': ['enabled', 'listen_ip_address', 'listen_port', 'username', 'password']
        },
        'db_url': {'type': 'string'},
        'export': {'type': 'string', 'enum': EXPORT_OPTIONS, 'default': 'trades'},
        'disableparamexport': {'type': 'boolean'},
        'initial_state': {'type': 'string', 'enum': ['running', 'stopped']},
        'forcebuy_enable': {'type': 'boolean'},
        'disable_dataframe_checks': {'type': 'boolean'},
        'internals': {
            'type': 'object',
            'default': {},
            'properties': {
                'process_throttle_secs': {'type': 'integer'},
                'interval': {'type': 'integer'},
                'sd_notify': {'type': 'boolean'},
            }
        },
        'dataformat_ohlcv': {
            'type': 'string',
                    'enum': AVAILABLE_DATAHANDLERS,
                    'default': 'json'
        },
        'dataformat_trades': {
            'type': 'string',
                    'enum': AVAILABLE_DATAHANDLERS,
                    'default': 'jsongz'
        }
    },
    'definitions': {
        'exchange': {
            'type': 'object',
            'properties': {
                'name': {'type': 'string'},
                'sandbox': {'type': 'boolean', 'default': False},
                'key': {'type': 'string', 'default': ''},
                'secret': {'type': 'string', 'default': ''},
                'password': {'type': 'string', 'default': ''},
                'uid': {'type': 'string'},
                'pair_whitelist': {
                    'type': 'array',
                    'items': {
                        'type': 'string',
                    },
                    'uniqueItems': True
                },
                'pair_blacklist': {
                    'type': 'array',
                    'items': {
                        'type': 'string',
                    },
                    'uniqueItems': True
                },
                'outdated_offset': {'type': 'integer', 'minimum': 1},
                'markets_refresh_interval': {'type': 'integer'},
                'ccxt_config': {'type': 'object'},
                'ccxt_async_config': {'type': 'object'}
            },
            'required': ['name']
        },
        'edge': {
            'type': 'object',
            'properties': {
                'enabled': {'type': 'boolean'},
                'process_throttle_secs': {'type': 'integer', 'minimum': 600},
                'calculate_since_number_of_days': {'type': 'integer'},
                'allowed_risk': {'type': 'number'},
                'stoploss_range_min': {'type': 'number'},
                'stoploss_range_max': {'type': 'number'},
                'stoploss_range_step': {'type': 'number'},
                'minimum_winrate': {'type': 'number'},
                'minimum_expectancy': {'type': 'number'},
                'min_trade_number': {'type': 'number'},
                'max_trade_duration_minute': {'type': 'integer'},
                'remove_pumps': {'type': 'boolean'}
            },
            'required': ['process_throttle_secs', 'allowed_risk']
        }
    },
}

SCHEMA_TRADE_REQUIRED = [
    'exchange',
    'timeframe',
    'max_open_trades',
    'stake_currency',
    'stake_amount',
    'tradable_balance_ratio',
    'last_stake_amount_min_ratio',
    'dry_run',
    'dry_run_wallet',
    'ask_strategy',
    'bid_strategy',
    'unfilledtimeout',
    'stoploss',
    'minimal_roi',
    'internals',
    'dataformat_ohlcv',
    'dataformat_trades',
]

SCHEMA_BACKTEST_REQUIRED = [
    'exchange',
    'max_open_trades',
    'stake_currency',
    'stake_amount',
    'dry_run_wallet',
    'dataformat_ohlcv',
    'dataformat_trades',
]

SCHEMA_MINIMAL_REQUIRED = [
    'exchange',
    'dry_run',
    'dataformat_ohlcv',
    'dataformat_trades',
]

CANCEL_REASON = {
    "TIMEOUT": "cancelled due to timeout",
    "PARTIALLY_FILLED_KEEP_OPEN": "partially filled - keeping order open",
    "PARTIALLY_FILLED": "partially filled",
    "FULLY_CANCELLED": "fully cancelled",
    "ALL_CANCELLED": "cancelled (all unfilled and partially filled open orders cancelled)",
    "CANCELLED_ON_EXCHANGE": "cancelled on exchange",
    "FORCE_SELL": "forcesold",
}

# List of pairs with their timeframes
PairWithTimeframe = Tuple[str, str]
ListPairsWithTimeframes = List[PairWithTimeframe]

# Type for trades list
TradeList = List[List]<|MERGE_RESOLUTION|>--- conflicted
+++ resolved
@@ -149,15 +149,12 @@
         'sell_profit_offset': {'type': 'number'},
         'ignore_roi_if_buy_signal': {'type': 'boolean'},
         'ignore_buying_expired_candle_after': {'type': 'number'},
-<<<<<<< HEAD
         'trading_mode': {'type': 'string', 'enum': TRADING_MODES},
         'collateral_type': {'type': 'string', 'enum': COLLATERAL_TYPES},
-=======
         'backtest_breakdown': {
             'type': 'array',
             'items': {'type': 'string', 'enum': BACKTEST_BREAKDOWNS}
         },
->>>>>>> 96f99699
         'bot_name': {'type': 'string'},
         'unfilledtimeout': {
             'type': 'object',
