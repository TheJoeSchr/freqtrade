--- conflicted
+++ resolved
@@ -57,7 +57,7 @@
 def migrate_trades_and_orders_table(
         decl_base, inspector, engine,
         trade_back_name: str, cols: List,
-        order_back_name: str):
+        order_back_name: str, cols_order: List):
     fee_open = get_column_def(cols, 'fee_open', 'fee')
     fee_open_cost = get_column_def(cols, 'fee_open_cost', 'null')
     fee_open_currency = get_column_def(cols, 'fee_open_currency', 'null')
@@ -153,21 +153,15 @@
             {stoploss_order_id} stoploss_order_id, {stoploss_last_update} stoploss_last_update,
             {max_rate} max_rate, {min_rate} min_rate, {sell_reason} sell_reason,
             {sell_order_status} sell_order_status,
-<<<<<<< HEAD
             {strategy} strategy, {enter_tag} enter_tag, {timeframe} timeframe,
             {open_trade_value} open_trade_value, {close_profit_abs} close_profit_abs,
             {trading_mode} trading_mode, {leverage} leverage, {isolated_liq} isolated_liq,
             {is_short} is_short, {interest_rate} interest_rate,
             {funding_fees} funding_fees
-            from {table_back_name}
-=======
-            {strategy} strategy, {buy_tag} buy_tag, {timeframe} timeframe,
-            {open_trade_value} open_trade_value, {close_profit_abs} close_profit_abs
             from {trade_back_name}
->>>>>>> 6a591038
             """))
 
-    migrate_orders_table(engine, order_back_name, cols)
+    migrate_orders_table(engine, order_back_name, cols_order)
     set_sequence_ids(engine, order_id, trade_id)
 
 
@@ -200,12 +194,8 @@
 def migrate_orders_table(engine, table_back_name: str, cols: List):
 
     # let SQLAlchemy create the schema as required
-<<<<<<< HEAD
-    decl_base.metadata.create_all(engine)
     leverage = get_column_def(cols, 'leverage', '1.0')
     # sqlite does not support literals for booleans
-=======
->>>>>>> 6a591038
     with engine.begin() as connection:
         connection.execute(text(f"""
             insert into orders ( id, ft_trade_id, ft_order_side, ft_pair, ft_is_open, order_id,
@@ -226,43 +216,22 @@
 
     cols = inspector.get_columns('trades')
     tabs = get_table_names_for_table(inspector, 'trades')
+    cols_order = inspector.get_columns('orders')
     table_back_name = get_backup_name(tabs, 'trades_bak')
     order_tabs = get_table_names_for_table(inspector, 'orders')
     order_table_bak_name = get_backup_name(order_tabs, 'orders_bak')
 
-<<<<<<< HEAD
-    # Check for latest column
-    if not has_column(cols, 'enter_tag'):
-        logger.info(f'Running database migration for trades - backup: {table_back_name}')
-        migrate_trades_table(decl_base, inspector, engine, table_back_name, cols)
-=======
     # Check if migration necessary
     # Migrates both trades and orders table!
-    if not has_column(cols, 'buy_tag'):
+    if not has_column(cols, 'enter_tag'):
         logger.info(f"Running database migration for trades - "
                     f"backup: {table_back_name}, {order_table_bak_name}")
         migrate_trades_and_orders_table(
-            decl_base, inspector, engine, table_back_name, cols, order_table_bak_name)
->>>>>>> 6a591038
+            decl_base, inspector, engine, table_back_name, cols, order_table_bak_name, cols_order)
         # Reread columns - the above recreated the table!
         inspector = inspect(engine)
         cols = inspector.get_columns('trades')
 
     if 'orders' not in previous_tables and 'trades' in previous_tables:
         logger.info('Moving open orders to Orders table.')
-<<<<<<< HEAD
-        migrate_open_orders_to_trades(engine)
-    else:
-        cols_order = inspector.get_columns('orders')
-
-        # Last added column of order table
-        # To determine if migrations need to run
-        if not has_column(cols_order, 'leverage'):
-            tabs = get_table_names_for_table(inspector, 'orders')
-            # Empty for now - as there is only one iteration of the orders table so far.
-            table_back_name = get_backup_name(tabs, 'orders_bak')
-
-            migrate_orders_table(decl_base, inspector, engine, table_back_name, cols_order)
-=======
-        migrate_open_orders_to_trades(engine)
->>>>>>> 6a591038
+        migrate_open_orders_to_trades(engine)