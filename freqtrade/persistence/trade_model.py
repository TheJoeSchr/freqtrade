--- conflicted
+++ resolved
@@ -21,15 +21,11 @@
 from freqtrade.exchange import (ROUND_DOWN, ROUND_UP, amount_to_contract_precision,
                                 price_to_precision)
 from freqtrade.leverage import interest
-<<<<<<< HEAD
-from freqtrade.persistence.base import _DECL_BASE
+from freqtrade.misc import safe_value_fallback
+from freqtrade.persistence.base import ModelBase, SessionType
 from freqtrade.persistence.custom_data import CustomData
 from freqtrade.persistence.custom_data_middleware import CustomDataWrapper
-=======
-from freqtrade.misc import safe_value_fallback
-from freqtrade.persistence.base import ModelBase, SessionType
 from freqtrade.util import FtPrecise, dt_from_ts, dt_now, dt_ts
->>>>>>> 9e89567e
 
 
 logger = logging.getLogger(__name__)
@@ -1466,31 +1462,12 @@
 
     use_db: bool = True
 
-<<<<<<< HEAD
-    id = Column(Integer, primary_key=True)
-
-    orders = relationship("Order", order_by="Order.id", cascade="all, delete-orphan", lazy="joined")
-    custom_data = relationship("CustomData", order_by="CustomData.id", cascade="all, delete-orphan")
-
-    exchange = Column(String(25), nullable=False)
-    pair = Column(String(25), nullable=False, index=True)
-    base_currency = Column(String(25), nullable=True)
-    stake_currency = Column(String(25), nullable=True)
-    is_open = Column(Boolean, nullable=False, default=True, index=True)
-    fee_open = Column(Float, nullable=False, default=0.0)
-    fee_open_cost = Column(Float, nullable=True)
-    fee_open_currency = Column(String(25), nullable=True)
-    fee_close = Column(Float, nullable=False, default=0.0)
-    fee_close_cost = Column(Float, nullable=True)
-    fee_close_currency = Column(String(25), nullable=True)
-    open_rate: float = Column(Float)
-    open_rate_requested = Column(Float)
-=======
     id: Mapped[int] = mapped_column(Integer, primary_key=True)  # type: ignore
 
     orders: Mapped[List[Order]] = relationship(
         "Order", order_by="Order.id", cascade="all, delete-orphan", lazy="selectin",
         innerjoin=True)  # type: ignore
+    custom_data = relationship("CustomData", order_by="CustomData.id", cascade="all, delete-orphan")
 
     exchange: Mapped[str] = mapped_column(String(25), nullable=False)  # type: ignore
     pair: Mapped[str] = mapped_column(String(25), nullable=False, index=True)  # type: ignore
@@ -1509,7 +1486,6 @@
     open_rate: Mapped[float] = mapped_column(Float())  # type: ignore
     open_rate_requested: Mapped[Optional[float]] = mapped_column(
         Float(), nullable=True)  # type: ignore
->>>>>>> 9e89567e
     # open_trade_value - calculated via _calc_open_trade_value
     open_trade_value: Mapped[float] = mapped_column(Float(), nullable=True)  # type: ignore
     close_rate: Mapped[Optional[float]] = mapped_column(Float())  # type: ignore
@@ -1595,15 +1571,11 @@
         for order in self.orders:
             Order.session.delete(order)
 
-<<<<<<< HEAD
         for entry in self.custom_data:
-            CustomData.query.session.delete(entry)
-
-        CustomData.query.session.commit()
-        Trade.query.session.delete(self)
-=======
+            CustomData.session.delete(entry)
+
+        CustomData.session.commit()
         Trade.session.delete(self)
->>>>>>> 9e89567e
         Trade.commit()
 
     @staticmethod
